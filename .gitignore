# Python-related files
*__pycache__/
*.pyc
*.pyo
*.pyd
.Python
env/
.env
venv/*
ENV/
dist/
build/
*.egg-info/
.eggs/
*.egg
*.pytest_cache/

core/tests/output
core/tests/assets

# Virtual environment
.venv/
.vscode/

*.DS_Store

storage/*
logs/*
samples/*
aggregated_code.txt

offload/*
test.pdf

experiments/*
ee/ui-component/package-lock.json/*
ee/ui-component/node-modules/*
ee/ui-component/.next


ui-component/notebook-storage/notebooks.json
<<<<<<< HEAD

# avoid hack in git
hack 
*_data/
=======
ee/ui-component/package-lock.json
>>>>>>> 3a031126
<|MERGE_RESOLUTION|>--- conflicted
+++ resolved
@@ -39,11 +39,4 @@
 
 
 ui-component/notebook-storage/notebooks.json
-<<<<<<< HEAD
-
-# avoid hack in git
-hack 
-*_data/
-=======
 ee/ui-component/package-lock.json
->>>>>>> 3a031126
