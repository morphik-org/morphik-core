--- conflicted
+++ resolved
@@ -1,4 +1,3 @@
-<<<<<<< HEAD
 FROM postgres:16-alpine
 
 # Install build dependencies
@@ -20,9 +19,4 @@
     && rm -rf /pgvector
 
 # Copy data dump
-COPY dump.sql /tmp/dump.sql
-
-# (No database init script necessary — schema is created by the application at runtime)
-=======
-FROM ankane/pgvector
->>>>>>> 82ca1f25
+COPY dump.sql /tmp/dump.sql