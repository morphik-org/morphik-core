--- conflicted
+++ resolved
@@ -2335,7 +2335,6 @@
             doc._client = self
         return docs
 
-<<<<<<< HEAD
     def batch_delete_documents(self, document_ids: List[str]) -> Dict[str, Any]:
         """
         Delete multiple documents and their associated data in a single batch operation.
@@ -2361,12 +2360,10 @@
         response = self._request("POST", "batch/documents/delete", data={"document_ids": document_ids})
         return response
 
-    def batch_get_chunks(self, sources: List[Union[ChunkSource, Dict[str, Any]]]) -> List[FinalChunkResult]:
-=======
+    
     def batch_get_chunks(
         self, sources: List[Union[ChunkSource, Dict[str, Any]]], folder_name: Optional[Union[str, List[str]]] = None
     ) -> List[FinalChunkResult]:
->>>>>>> 8e1540b2
         """
         Retrieve specific chunks by their document ID and chunk number.
 
