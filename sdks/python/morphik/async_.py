import json
import logging
from datetime import datetime
from io import BytesIO
from pathlib import Path
from typing import Any, BinaryIO, Callable, Dict, List, Literal, Optional, Type, Union

import httpx
from pydantic import BaseModel

from ._internal import FinalChunkResult, RuleOrDict, _MorphikClientLogic
from ._scoped_ops import _ScopedOperationsMixin
from .models import CompletionResponse  # Prompt override models
from .models import (
    ChunkSource,
    Document,
    DocumentQueryResponse,
    DocumentResult,
    FolderInfo,
    Graph,
    GraphPromptOverrides,
    IngestTextRequest,
    ListDocsResponse,
    QueryPromptOverrides,
)

logger = logging.getLogger(__name__)


class AsyncCache:
    def __init__(self, db: "AsyncMorphik", name: str):
        self._db = db
        self._name = name

    async def update(self) -> bool:
        response = await self._db._request("POST", f"cache/{self._name}/update")
        return response.get("success", False)

    async def add_docs(self, docs: List[str]) -> bool:
        response = await self._db._request("POST", f"cache/{self._name}/add_docs", {"document_ids": docs})
        return response.get("success", False)

    async def query(
        self, query: str, max_tokens: Optional[int] = None, temperature: Optional[float] = None
    ) -> CompletionResponse:
        response = await self._db._request(
            "POST",
            f"cache/{self._name}/query",
            params={"query": query, "max_tokens": max_tokens, "temperature": temperature},
            data="",
        )
        return CompletionResponse(**response)


class AsyncFolder:
    """
    A folder that allows operations to be scoped to a specific folder.

    Args:
        client: The AsyncMorphik client instance
        name: The name of the folder
        folder_id: Optional folder ID (if already known)
    """

    def __init__(self, client: "AsyncMorphik", name: str, folder_id: Optional[str] = None):
        self._client = client
        self._name = name
        self._id = folder_id

    @property
    def name(self) -> str:
        """Returns the folder name."""
        return self._name

    @property
    def id(self) -> Optional[str]:
        """Returns the folder ID if available."""
        return self._id

    async def get_info(self) -> Dict[str, Any]:
        """
        Get detailed information about this folder.

        Returns:
            Dict[str, Any]: Detailed folder information
        """
        if not self._id:
            # If we don't have the ID, find the folder by name first
            folders = await self._client.list_folders()
            for folder in folders:
                if folder.name == self._name:
                    self._id = folder.id
                    break
            if not self._id:
                raise ValueError(f"Folder '{self._name}' not found")

        return await self._client._request("GET", f"folders/{self._id}")

    def signin(self, end_user_id: str) -> "AsyncUserScope":
        """
        Returns an AsyncUserScope object scoped to this folder and the end user.

        Args:
            end_user_id: The ID of the end user

        Returns:
            AsyncUserScope: A user scope scoped to this folder and the end user
        """
        return AsyncUserScope(client=self._client, end_user_id=end_user_id, folder_name=self._name)

    async def ingest_text(
        self,
        content: str,
        filename: Optional[str] = None,
        metadata: Optional[Dict[str, Any]] = None,
        rules: Optional[List[RuleOrDict]] = None,
        use_colpali: bool = True,
    ) -> Document:
        """
        Ingest a text document into Morphik within this folder.

        Args:
            content: Text content to ingest
            filename: Optional file name
            metadata: Optional metadata dictionary
            rules: Deprecated; retained for backwards compatibility and ignored
            use_colpali: Whether to use ColPali-style embedding model

        Returns:
            Document: Metadata of the ingested document
        """
        return await self._client._scoped_ingest_text(
            content=content,
            filename=filename,
            metadata=metadata,
            rules=rules,
            use_colpali=use_colpali,
            folder_name=self._name,
            end_user_id=None,
        )

    async def ingest_file(
        self,
        file: Union[str, bytes, BinaryIO, Path],
        filename: Optional[str] = None,
        metadata: Optional[Dict[str, Any]] = None,
        rules: Optional[List[RuleOrDict]] = None,
        use_colpali: bool = True,
    ) -> Document:
        """
        Ingest a file document into Morphik within this folder.

        Args:
            file: File to ingest (path string, bytes, file object, or Path)
            filename: Name of the file
            metadata: Optional metadata dictionary
            rules: Deprecated; retained for backwards compatibility and ignored
            use_colpali: Whether to use ColPali-style embedding model

        Returns:
            Document: Metadata of the ingested document
        """
        return await self._client._scoped_ingest_file(
            file=file,
            filename=filename,
            metadata=metadata,
            rules=rules,
            use_colpali=use_colpali,
            folder_name=self._name,
            end_user_id=None,
        )

    async def ingest_files(
        self,
        files: List[Union[str, bytes, BinaryIO, Path]],
        metadata: Optional[Union[Dict[str, Any], List[Dict[str, Any]]]] = None,
        rules: Optional[List[RuleOrDict]] = None,
        use_colpali: bool = True,
        parallel: bool = True,
    ) -> List[Document]:
        """
        Ingest multiple files into Morphik within this folder.

        Args:
            files: List of files to ingest
            metadata: Optional metadata
            rules: Deprecated; retained for backwards compatibility and ignored
            use_colpali: Whether to use ColPali-style embedding
            parallel: Whether to process files in parallel

        Returns:
            List[Document]: List of ingested documents
        """
        return await self._client._scoped_ingest_files(
            files=files,
            metadata=metadata,
            rules=rules,
            use_colpali=use_colpali,
            parallel=parallel,
            folder_name=self._name,
            end_user_id=None,
        )

    async def ingest_directory(
        self,
        directory: Union[str, Path],
        recursive: bool = False,
        pattern: str = "*",
        metadata: Optional[Dict[str, Any]] = None,
        rules: Optional[List[RuleOrDict]] = None,
        use_colpali: bool = True,
        parallel: bool = True,
    ) -> List[Document]:
        """
        Ingest all files in a directory into Morphik within this folder.

        Args:
            directory: Path to directory containing files to ingest
            recursive: Whether to recursively process subdirectories
            pattern: Optional glob pattern to filter files
            metadata: Optional metadata dictionary to apply to all files
            rules: Deprecated; retained for backwards compatibility and ignored
            use_colpali: Whether to use ColPali-style embedding
            parallel: Whether to process files in parallel

        Returns:
            List[Document]: List of ingested documents
        """
        directory = Path(directory)
        if not directory.is_dir():
            raise ValueError(f"Directory not found: {directory}")

        # Collect all files matching pattern
        if recursive:
            files = list(directory.rglob(pattern))
        else:
            files = list(directory.glob(pattern))

        # Filter out directories
        files = [f for f in files if f.is_file()]

        if not files:
            return []

        # Use ingest_files with collected paths
        return await self.ingest_files(
            files=files, metadata=metadata, rules=rules, use_colpali=use_colpali, parallel=parallel
        )

    async def query_document(
        self,
        file: Union[str, bytes, BinaryIO, Path],
        prompt: str,
        schema: Optional[Union[Dict[str, Any], Type[BaseModel], BaseModel, str]] = None,
        ingestion_options: Optional[Dict[str, Any]] = None,
        filename: Optional[str] = None,
    ) -> DocumentQueryResponse:
        """
        Run a one-off document query scoped to this folder.

        Args:
            file: File-like input analysed inline by Morphik On-the-Fly.
            prompt: Natural-language instruction to execute against the document.
            schema: Optional schema definition (dict, Pydantic model, or JSON string) for structured output.
            ingestion_options: Optional dict controlling ingestion follow-up.
            filename: Override filename when providing bytes or file-like objects.

        Returns:
            DocumentQueryResponse: Structured response containing outputs and ingestion status.
        """
        options = dict(ingestion_options or {})
        options.setdefault("folder_name", self._name)

        return await self._client.query_document(
            file=file,
            prompt=prompt,
            schema=schema,
            ingestion_options=options,
            filename=filename,
            folder_name=self._name,
        )

    async def retrieve_chunks(
        self,
        query: str,
        filters: Optional[Dict[str, Any]] = None,
        k: int = 4,
        min_score: float = 0.0,
        use_colpali: bool = True,
        additional_folders: Optional[List[str]] = None,
        padding: int = 0,
        output_format: Optional[str] = None,
    ) -> List[FinalChunkResult]:
        """
        Retrieve relevant chunks within this folder.

        Args:
            query: Search query text
            filters: Optional metadata filters
            k: Number of results (default: 4)
            min_score: Minimum similarity threshold (default: 0.0)
            use_colpali: Whether to use ColPali-style embedding model
            additional_folders: Optional list of additional folder names to further scope operations
            padding: Number of additional chunks/pages to retrieve before and after matched chunks (ColPali only, default: 0)

        Returns:
            List[FinalChunkResult]: List of relevant chunks
        """
        effective_folder = self._merge_folders(additional_folders)
<<<<<<< HEAD
        return await self._client._scoped_retrieve_chunks(
            query=query,
            filters=filters,
            k=k,
            min_score=min_score,
            use_colpali=use_colpali,
            folder_name=effective_folder,
            end_user_id=None,
            padding=padding,
=======
        payload = self._client._logic._prepare_retrieve_chunks_request(
            query, filters, k, min_score, use_colpali, effective_folder, None, padding, output_format
>>>>>>> 7d03c49d
        )

    async def retrieve_docs(
        self,
        query: str,
        filters: Optional[Dict[str, Any]] = None,
        k: int = 4,
        min_score: float = 0.0,
        use_colpali: bool = True,
        use_reranking: Optional[bool] = None,  # Add missing parameter
        additional_folders: Optional[List[str]] = None,
    ) -> List[DocumentResult]:
        """
        Retrieve relevant documents within this folder.

        Args:
            query: Search query text
            filters: Optional metadata filters
            k: Number of results (default: 4)
            min_score: Minimum similarity threshold (default: 0.0)
            use_colpali: Whether to use ColPali-style embedding model
            use_reranking: Whether to use reranking
            additional_folders: Optional list of additional folder names to further scope operations

        Returns:
            List[DocumentResult]: List of relevant documents
        """
        effective_folder = self._merge_folders(additional_folders)
        return await self._client._scoped_retrieve_docs(
            query=query,
            filters=filters,
            k=k,
            min_score=min_score,
            use_colpali=use_colpali,
            folder_name=effective_folder,
            end_user_id=None,
            use_reranking=use_reranking,
        )

    async def query(
        self,
        query: str,
        filters: Optional[Dict[str, Any]] = None,
        k: int = 4,
        min_score: float = 0.0,
        max_tokens: Optional[int] = None,
        temperature: Optional[float] = None,
        use_colpali: bool = True,
        use_reranking: Optional[bool] = None,  # Add missing parameter
        graph_name: Optional[str] = None,
        hop_depth: int = 1,
        include_paths: bool = False,
        prompt_overrides: Optional[Union[QueryPromptOverrides, Dict[str, Any]]] = None,
        additional_folders: Optional[List[str]] = None,
        schema: Optional[Union[Type[BaseModel], Dict[str, Any]]] = None,
        chat_id: Optional[str] = None,
        llm_config: Optional[Dict[str, Any]] = None,
        padding: int = 0,
    ) -> CompletionResponse:
        """
        Generate completion using relevant chunks as context within this folder.

        Args:
            query: Query text
            filters: Optional metadata filters
            k: Number of chunks to use as context (default: 4)
            min_score: Minimum similarity threshold (default: 0.0)
            max_tokens: Maximum tokens in completion
            temperature: Model temperature
            use_colpali: Whether to use ColPali-style embedding model
            use_reranking: Whether to use reranking
            graph_name: Optional name of the graph to use for knowledge graph-enhanced retrieval
            hop_depth: Number of relationship hops to traverse in the graph (1-3)
            include_paths: Whether to include relationship paths in the response
            prompt_overrides: Optional customizations for entity extraction, resolution, and query prompts
            schema: Optional schema for structured output
            additional_folders: Optional list of additional folder names to further scope operations
            padding: Number of additional chunks/pages to retrieve before and after matched chunks (ColPali only, default: 0)

        Returns:
            CompletionResponse: Generated completion or structured output
        """
        effective_folder = self._merge_folders(additional_folders)
        return await self._client._scoped_query(
            query=query,
            filters=filters,
            k=k,
            min_score=min_score,
            max_tokens=max_tokens,
            temperature=temperature,
            use_colpali=use_colpali,
            graph_name=graph_name,
            hop_depth=hop_depth,
            include_paths=include_paths,
            prompt_overrides=prompt_overrides,
            folder_name=effective_folder,
            end_user_id=None,
            use_reranking=use_reranking,
            chat_id=chat_id,
            schema=schema,
            llm_config=llm_config,
            padding=padding,
        )

    async def list_documents(
        self,
        skip: int = 0,
        limit: int = 100,
        filters: Optional[Dict[str, Any]] = None,
        additional_folders: Optional[List[str]] = None,
        include_total_count: bool = False,
        include_status_counts: bool = False,
        include_folder_counts: bool = False,
        completed_only: bool = False,
        sort_by: Optional[str] = "updated_at",
        sort_direction: str = "desc",
    ) -> ListDocsResponse:
        """
        List accessible documents within this folder.

        Args:
            skip: Number of documents to skip
            limit: Maximum number of documents to return
            filters: Optional filters
            additional_folders: Optional list of additional folder names to further scope operations
            include_total_count: Include total count of matching documents
            include_status_counts: Include counts grouped by status
            include_folder_counts: Include counts grouped by folder
            completed_only: Only return completed documents
            sort_by: Field to sort by (created_at, updated_at, filename, external_id)
            sort_direction: Sort direction (asc, desc)

        Returns:
            ListDocsResponse: Response with documents and metadata
        """
        effective_folder = self._merge_folders(additional_folders)
        return await self._client._scoped_list_documents(
            skip=skip,
            limit=limit,
            filters=filters,
            folder_name=effective_folder,
            end_user_id=None,
            include_total_count=include_total_count,
            include_status_counts=include_status_counts,
            include_folder_counts=include_folder_counts,
            completed_only=completed_only,
            sort_by=sort_by,
            sort_direction=sort_direction,
        )

    async def batch_get_documents(
        self, document_ids: List[str], additional_folders: Optional[List[str]] = None
    ) -> List[Document]:
        """
        Retrieve multiple documents by their IDs in a single batch operation within this folder.

        Args:
            document_ids: List of document IDs to retrieve
            additional_folders: Optional list of additional folder names to further scope operations

        Returns:
            List[Document]: List of document metadata for found documents
        """
        merged = self._merge_folders(additional_folders)
        request = {"document_ids": document_ids, "folder_name": merged}
        response = await self._client._request("POST", "batch/documents", data=request)
        docs = self._client._logic._parse_document_list_response(response)
        for doc in docs:
            doc._client = self._client
        return docs

    async def batch_get_chunks(
        self,
        sources: List[Union[ChunkSource, Dict[str, Any]]],
        additional_folders: Optional[List[str]] = None,
        use_colpali: bool = True,
    ) -> List[FinalChunkResult]:
        """
        Retrieve specific chunks by their document ID and chunk number in a single batch operation within this folder.

        Args:
            sources: List of ChunkSource objects or dictionaries with document_id and chunk_number
            additional_folders: Optional list of additional folder names to further scope operations
            use_colpali: Whether to use ColPali-style embedding model

        Returns:
            List[FinalChunkResult]: List of chunk results
        """
        merged = self._merge_folders(additional_folders)
        request = self._client._logic._prepare_batch_get_chunks_request(sources, merged, None, use_colpali)
        response = await self._client._request("POST", "batch/chunks", data=request)
        return self._client._logic._parse_chunk_result_list_response(response)

    async def create_graph(
        self,
        name: str,
        filters: Optional[Dict[str, Any]] = None,
        documents: Optional[List[str]] = None,
        prompt_overrides: Optional[Union[GraphPromptOverrides, Dict[str, Any]]] = None,
    ) -> Graph:
        """
        Create a graph from documents within this folder.

        Args:
            name: Name of the graph to create
            filters: Optional metadata filters to determine which documents to include
            documents: Optional list of specific document IDs to include
            prompt_overrides: Optional customizations for entity extraction and resolution prompts

        Returns:
            Graph: The created graph object
        """
        request = self._client._logic._prepare_create_graph_request(
            name, filters, documents, prompt_overrides, self._name, None
        )
        response = await self._client._request("POST", "graph/create", data=request)
        graph = self._logic._parse_graph_response(response)
        graph._client = self  # Attach AsyncMorphik client for polling helpers
        return graph

    async def update_graph(
        self,
        name: str,
        additional_filters: Optional[Dict[str, Any]] = None,
        additional_documents: Optional[List[str]] = None,
        prompt_overrides: Optional[Union[GraphPromptOverrides, Dict[str, Any]]] = None,
    ) -> Graph:
        """
        Update an existing graph with new documents from this folder.

        Args:
            name: Name of the graph to update
            additional_filters: Optional additional metadata filters to determine which new documents to include
            additional_documents: Optional list of additional document IDs to include
            prompt_overrides: Optional customizations for entity extraction and resolution prompts

        Returns:
            Graph: The updated graph
        """
        request = self._client._logic._prepare_update_graph_request(
            name, additional_filters, additional_documents, prompt_overrides, self._name, None
        )
        response = await self._client._request("POST", f"graph/{name}/update", data=request)
        graph = self._logic._parse_graph_response(response)
        graph._client = self
        return graph

    async def delete_document_by_filename(self, filename: str) -> Dict[str, str]:
        """
        Delete a document by its filename within this folder.

        Args:
            filename: Filename of the document to delete

        Returns:
            Dict[str, str]: Deletion status
        """
        # First get the document ID
        response = await self._client._request(
            "GET", f"documents/filename/{filename}", params={"folder_name": self._name}
        )
        doc = self._client._logic._parse_document_response(response)

        # Then delete by ID
        return await self._client.delete_document(doc.external_id)

    # Helper --------------------------------------------------------------
    def _merge_folders(self, additional_folders: Optional[List[str]] = None) -> Union[str, List[str]]:
        """Return the effective folder scope for this folder instance.

        If *additional_folders* is provided it will be combined with the scoped
        folder (*self._name*) and returned as a list.  Otherwise just
        *self._name* is returned so the API keeps backward-compatibility with
        accepting a single string."""
        if not additional_folders:
            return self._name
        return [self._name] + additional_folders


class AsyncUserScope:
    """
    A user scope that allows operations to be scoped to a specific end user and optionally a folder.

    Args:
        client: The AsyncMorphik client instance
        end_user_id: The ID of the end user
        folder_name: Optional folder name to further scope operations
    """

    def __init__(self, client: "AsyncMorphik", end_user_id: str, folder_name: Optional[str] = None):
        self._client = client
        self._end_user_id = end_user_id
        self._folder_name = folder_name

    @property
    def end_user_id(self) -> str:
        """Returns the end user ID."""
        return self._end_user_id

    @property
    def folder_name(self) -> Optional[str]:
        """Returns the folder name if any."""
        return self._folder_name

    async def ingest_text(
        self,
        content: str,
        filename: Optional[str] = None,
        metadata: Optional[Dict[str, Any]] = None,
        rules: Optional[List[RuleOrDict]] = None,
        use_colpali: bool = True,
    ) -> Document:
        """
        Ingest a text document into Morphik as this end user.

        Args:
            content: Text content to ingest
            filename: Optional file name
            metadata: Optional metadata dictionary
            rules: Deprecated; retained for backwards compatibility and ignored
            use_colpali: Whether to use ColPali-style embedding model

        Returns:
            Document: Metadata of the ingested document
        """
        return await self._client._scoped_ingest_text(
            content=content,
            filename=filename,
            metadata=metadata,
            rules=rules,
            use_colpali=use_colpali,
            folder_name=self._folder_name,
            end_user_id=self._end_user_id,
        )

    async def ingest_file(
        self,
        file: Union[str, bytes, BinaryIO, Path],
        filename: Optional[str] = None,
        metadata: Optional[Dict[str, Any]] = None,
        rules: Optional[List[RuleOrDict]] = None,
        use_colpali: bool = True,
    ) -> Document:
        """
        Ingest a file document into Morphik as this end user.

        Args:
            file: File to ingest (path string, bytes, file object, or Path)
            filename: Name of the file
            metadata: Optional metadata dictionary
            rules: Deprecated; retained for backwards compatibility and ignored
            use_colpali: Whether to use ColPali-style embedding model

        Returns:
            Document: Metadata of the ingested document
        """
        return await self._client._scoped_ingest_file(
            file=file,
            filename=filename,
            metadata=metadata,
            rules=rules,
            use_colpali=use_colpali,
            folder_name=self._folder_name,
            end_user_id=self._end_user_id,
        )

    async def ingest_files(
        self,
        files: List[Union[str, bytes, BinaryIO, Path]],
        metadata: Optional[Union[Dict[str, Any], List[Dict[str, Any]]]] = None,
        rules: Optional[List[RuleOrDict]] = None,
        use_colpali: bool = True,
        parallel: bool = True,
    ) -> List[Document]:
        """
        Ingest multiple files into Morphik as this end user.

        Args:
            files: List of files to ingest
            metadata: Optional metadata
            rules: Deprecated; retained for backwards compatibility and ignored
            use_colpali: Whether to use ColPali-style embedding
            parallel: Whether to process files in parallel

        Returns:
            List[Document]: List of ingested documents
        """
        return await self._client._scoped_ingest_files(
            files=files,
            metadata=metadata,
            rules=rules,
            use_colpali=use_colpali,
            parallel=parallel,
            folder_name=self._folder_name,
            end_user_id=self._end_user_id,
        )

    async def ingest_directory(
        self,
        directory: Union[str, Path],
        recursive: bool = False,
        pattern: str = "*",
        metadata: Optional[Dict[str, Any]] = None,
        rules: Optional[List[RuleOrDict]] = None,
        use_colpali: bool = True,
        parallel: bool = True,
    ) -> List[Document]:
        """
        Ingest all files in a directory into Morphik as this end user.

        Args:
            directory: Path to directory containing files to ingest
            recursive: Whether to recursively process subdirectories
            pattern: Optional glob pattern to filter files
            metadata: Optional metadata dictionary to apply to all files
            rules: Deprecated; retained for backwards compatibility and ignored
            use_colpali: Whether to use ColPali-style embedding
            parallel: Whether to process files in parallel

        Returns:
            List[Document]: List of ingested documents
        """
        directory = Path(directory)
        if not directory.is_dir():
            raise ValueError(f"Directory not found: {directory}")

        # Collect all files matching pattern
        if recursive:
            files = list(directory.rglob(pattern))
        else:
            files = list(directory.glob(pattern))

        # Filter out directories
        files = [f for f in files if f.is_file()]

        if not files:
            return []

        # Use ingest_files with collected paths
        return await self.ingest_files(
            files=files, metadata=metadata, rules=rules, use_colpali=use_colpali, parallel=parallel
        )

    async def query_document(
        self,
        file: Union[str, bytes, BinaryIO, Path],
        prompt: str,
        schema: Optional[Union[Dict[str, Any], Type[BaseModel], BaseModel, str]] = None,
        ingestion_options: Optional[Dict[str, Any]] = None,
        filename: Optional[str] = None,
    ) -> DocumentQueryResponse:
        """
        Run a one-off document query scoped to this end user (and optional folder).

        Args:
            file: File-like input analysed inline by Morphik On-the-Fly.
            prompt: Natural-language instruction to execute against the document.
            schema: Optional schema definition (dict, Pydantic model, or JSON string) for structured output.
            ingestion_options: Optional dict controlling ingestion follow-up.
            filename: Override filename when providing bytes or file-like objects.

        Returns:
            DocumentQueryResponse: Structured response containing outputs and ingestion status.
        """
        options = dict(ingestion_options or {})
        options.setdefault("end_user_id", self._end_user_id)
        if self._folder_name and "folder_name" not in options:
            options["folder_name"] = self._folder_name

        return await self._client.query_document(
            file=file,
            prompt=prompt,
            schema=schema,
            ingestion_options=options,
            filename=filename,
            folder_name=self._folder_name,
            end_user_id=self._end_user_id,
        )

    async def retrieve_chunks(
        self,
        query: str,
        filters: Optional[Dict[str, Any]] = None,
        k: int = 4,
        min_score: float = 0.0,
        use_colpali: bool = True,
        additional_folders: Optional[List[str]] = None,
        padding: int = 0,
    ) -> List[FinalChunkResult]:
        """
        Retrieve relevant chunks as this end user.

        Args:
            query: Search query text
            filters: Optional metadata filters
            k: Number of results (default: 4)
            min_score: Minimum similarity threshold (default: 0.0)
            use_colpali: Whether to use ColPali-style embedding model
            additional_folders: Optional list of additional folder names to further scope operations
            padding: Number of additional chunks/pages to retrieve before and after matched chunks (ColPali only, default: 0)

        Returns:
            List[FinalChunkResult]: List of relevant chunks
        """
        effective_folder = self._merge_folders(additional_folders)
        return await self._client._scoped_retrieve_chunks(
            query=query,
            filters=filters,
            k=k,
            min_score=min_score,
            use_colpali=use_colpali,
            folder_name=effective_folder,
            end_user_id=self._end_user_id,
            padding=padding,
        )

    async def retrieve_docs(
        self,
        query: str,
        filters: Optional[Dict[str, Any]] = None,
        k: int = 4,
        min_score: float = 0.0,
        use_colpali: bool = True,
        use_reranking: Optional[bool] = None,  # Add missing parameter
        additional_folders: Optional[List[str]] = None,
    ) -> List[DocumentResult]:
        """
        Retrieve relevant documents as this end user.

        Args:
            query: Search query text
            filters: Optional metadata filters
            k: Number of results (default: 4)
            min_score: Minimum similarity threshold (default: 0.0)
            use_colpali: Whether to use ColPali-style embedding model
            use_reranking: Whether to use reranking
            additional_folders: Optional list of additional folder names to further scope operations

        Returns:
            List[DocumentResult]: List of relevant documents
        """
        effective_folder = self._merge_folders(additional_folders)
        return await self._client._scoped_retrieve_docs(
            query=query,
            filters=filters,
            k=k,
            min_score=min_score,
            use_colpali=use_colpali,
            folder_name=effective_folder,
            end_user_id=self._end_user_id,
            use_reranking=use_reranking,
        )

    async def query(
        self,
        query: str,
        filters: Optional[Dict[str, Any]] = None,
        k: int = 4,
        min_score: float = 0.0,
        max_tokens: Optional[int] = None,
        temperature: Optional[float] = None,
        use_colpali: bool = True,
        use_reranking: Optional[bool] = None,  # Add missing parameter
        graph_name: Optional[str] = None,
        hop_depth: int = 1,
        include_paths: bool = False,
        prompt_overrides: Optional[Union[QueryPromptOverrides, Dict[str, Any]]] = None,
        additional_folders: Optional[List[str]] = None,
        schema: Optional[Union[Type[BaseModel], Dict[str, Any]]] = None,
        chat_id: Optional[str] = None,
        llm_config: Optional[Dict[str, Any]] = None,
        padding: int = 0,
    ) -> CompletionResponse:
        """
        Generate completion using relevant chunks as context, scoped to the end user.

        Args:
            query: Query text
            filters: Optional metadata filters
            k: Number of chunks to use as context (default: 4)
            min_score: Minimum similarity threshold (default: 0.0)
            max_tokens: Maximum tokens in completion
            temperature: Model temperature
            use_colpali: Whether to use ColPali-style embedding model
            use_reranking: Whether to use reranking
            graph_name: Optional name of the graph to use for knowledge graph-enhanced retrieval
            hop_depth: Number of relationship hops to traverse in the graph (1-3)
            include_paths: Whether to include relationship paths in the response
            prompt_overrides: Optional customizations for entity extraction, resolution, and query prompts
            schema: Optional schema for structured output
            additional_folders: Optional list of additional folder names to further scope operations
            padding: Number of additional chunks/pages to retrieve before and after matched chunks (ColPali only, default: 0)

        Returns:
            CompletionResponse: Generated completion or structured output
        """
        effective_folder = self._merge_folders(additional_folders)
        return await self._client._scoped_query(
            query=query,
            filters=filters,
            k=k,
            min_score=min_score,
            max_tokens=max_tokens,
            temperature=temperature,
            use_colpali=use_colpali,
            graph_name=graph_name,
            hop_depth=hop_depth,
            include_paths=include_paths,
            prompt_overrides=prompt_overrides,
            folder_name=effective_folder,
            end_user_id=self._end_user_id,
            use_reranking=use_reranking,
            chat_id=chat_id,
            schema=schema,
            llm_config=llm_config,
            padding=padding,
        )

    async def list_documents(
        self,
        skip: int = 0,
        limit: int = 100,
        filters: Optional[Dict[str, Any]] = None,
        additional_folders: Optional[List[str]] = None,
        include_total_count: bool = False,
        include_status_counts: bool = False,
        include_folder_counts: bool = False,
        completed_only: bool = False,
        sort_by: Optional[str] = "updated_at",
        sort_direction: str = "desc",
    ) -> ListDocsResponse:
        """
        List accessible documents for this end user.

        Args:
            skip: Number of documents to skip
            limit: Maximum number of documents to return
            filters: Optional filters
            additional_folders: Optional list of extra folders to include in the scope
            include_total_count: Include total count of matching documents
            include_status_counts: Include counts grouped by status
            include_folder_counts: Include counts grouped by folder
            completed_only: Only return completed documents
            sort_by: Field to sort by (created_at, updated_at, filename, external_id)
            sort_direction: Sort direction (asc, desc)

        Returns:
            ListDocsResponse: Response with documents and metadata
        """
        effective_folder = self._merge_folders(additional_folders)
        return await self._client._scoped_list_documents(
            skip=skip,
            limit=limit,
            filters=filters,
            folder_name=effective_folder,
            end_user_id=self._end_user_id,
            include_total_count=include_total_count,
            include_status_counts=include_status_counts,
            include_folder_counts=include_folder_counts,
            completed_only=completed_only,
            sort_by=sort_by,
            sort_direction=sort_direction,
        )

    async def batch_get_documents(
        self, document_ids: List[str], folder_name: Optional[Union[str, List[str]]] = None
    ) -> List[Document]:
        """
        Retrieve multiple documents by their IDs in a single batch operation for this end user.

        Args:
            document_ids: List of document IDs to retrieve
            folder_name: Optional folder name (or list of names) to scope the request

        Returns:
            List[Document]: List of document metadata for found documents
        """
        # API expects a dict with document_ids key
        request = {"document_ids": document_ids}
        if self._end_user_id:
            request["end_user_id"] = self._end_user_id
        if self._folder_name:
            request["folder_name"] = self._folder_name
        response = await self._client._request("POST", "batch/documents", data=request)
        docs = self._client._logic._parse_document_list_response(response)
        for doc in docs:
            doc._client = self._client
        return docs

    async def batch_get_chunks(
        self,
        sources: List[Union[ChunkSource, Dict[str, Any]]],
        folder_name: Optional[Union[str, List[str]]] = None,
        use_colpali: bool = True,
    ) -> List[FinalChunkResult]:
        """
        Retrieve specific chunks by their document ID and chunk number in a single batch operation for this end user.

        Args:
            sources: List of ChunkSource objects or dictionaries with document_id and chunk_number
            folder_name: Optional folder name (or list of names) to scope the request
            use_colpali: Whether to use ColPali-style embedding model

        Returns:
            List[FinalChunkResult]: List of chunk results
        """
        request = self._client._logic._prepare_batch_get_chunks_request(
            sources, self._folder_name, self._end_user_id, use_colpali
        )
        response = await self._client._request("POST", "batch/chunks", data=request)
        return self._client._logic._parse_chunk_result_list_response(response)

    async def create_graph(
        self,
        name: str,
        filters: Optional[Dict[str, Any]] = None,
        documents: Optional[List[str]] = None,
        prompt_overrides: Optional[Union[GraphPromptOverrides, Dict[str, Any]]] = None,
    ) -> Graph:
        """
        Create a graph from documents for this end user.

        Args:
            name: Name of the graph to create
            filters: Optional metadata filters to determine which documents to include
            documents: Optional list of specific document IDs to include
            prompt_overrides: Optional customizations for entity extraction and resolution prompts

        Returns:
            Graph: The created graph object
        """
        request = self._client._logic._prepare_create_graph_request(
            name, filters, documents, prompt_overrides, self._folder_name, self._end_user_id
        )
        response = await self._client._request("POST", "graph/create", data=request)
        graph = self._logic._parse_graph_response(response)
        graph._client = self
        return graph

    async def update_graph(
        self,
        name: str,
        additional_filters: Optional[Dict[str, Any]] = None,
        additional_documents: Optional[List[str]] = None,
        prompt_overrides: Optional[Union[GraphPromptOverrides, Dict[str, Any]]] = None,
    ) -> Graph:
        """
        Update an existing graph with new documents for this end user.

        Args:
            name: Name of the graph to update
            additional_filters: Optional additional metadata filters to determine which new documents to include
            additional_documents: Optional list of additional document IDs to include
            prompt_overrides: Optional customizations for entity extraction and resolution prompts

        Returns:
            Graph: The updated graph
        """
        request = self._client._logic._prepare_update_graph_request(
            name,
            additional_filters,
            additional_documents,
            prompt_overrides,
            self._folder_name,
            self._end_user_id,
        )
        response = await self._client._request("POST", f"graph/{name}/update", data=request)
        graph = self._logic._parse_graph_response(response)
        graph._client = self
        return graph

    async def delete_document_by_filename(self, filename: str) -> Dict[str, str]:
        """
        Delete a document by its filename for this end user.

        Args:
            filename: Filename of the document to delete

        Returns:
            Dict[str, str]: Deletion status
        """
        # Build parameters for the filename lookup
        params = {"end_user_id": self._end_user_id}

        # Add folder name if scoped to a folder
        if self._folder_name:
            params["folder_name"] = self._folder_name

        # First get the document ID
        response = await self._client._request("GET", f"documents/filename/{filename}", params=params)
        doc = self._client._logic._parse_document_response(response)

        # Then delete by ID
        return await self._client.delete_document(doc.external_id)

    # Helper --------------------------------------------------------------
    def _merge_folders(self, additional_folders: Optional[List[str]] = None) -> Union[str, List[str], None]:
        """Return combined folder scope for this async user."""
        base = self._folder_name
        if additional_folders:
            if base:
                return [base] + additional_folders
            return additional_folders
        return base


class AsyncMorphik(_ScopedOperationsMixin):
    """
    Morphik client for document operations.

    Args:
        uri (str, optional): Morphik URI in format "morphik://<owner_id>:<token>@<host>".
            If not provided, connects to http://localhost:8000 without authentication.
        timeout (int, optional): Request timeout in seconds. Defaults to 30.
        is_local (bool, optional): Whether to connect to a local server. Defaults to False.

    Examples:
        ```python
        # Without authentication
        async with AsyncMorphik() as db:
            doc = await db.ingest_text("Sample content")

        # With authentication
        async with AsyncMorphik("morphik://owner_id:token@api.morphik.ai") as db:
            doc = await db.ingest_text("Sample content")
        ```
    """

    def __init__(self, uri: Optional[str] = None, timeout: int = 30, is_local: bool = False):
        self._logic = _MorphikClientLogic(uri, timeout, is_local)
        self._client = httpx.AsyncClient(
            timeout=self._logic._timeout,
            verify=not self._logic._is_local,
            http2=False if self._logic._is_local else True,
        )

    async def _request(
        self,
        method: str,
        endpoint: str,
        data: Optional[Dict[str, Any]] = None,
        files: Optional[Dict[str, Any]] = None,
        params: Optional[Dict[str, Any]] = None,
    ) -> Dict[str, Any]:
        """Make HTTP request"""
        url = self._logic._get_url(endpoint)
        headers = self._logic._get_headers()
        if self._logic._auth_token:  # Only add auth header if we have a token
            headers["Authorization"] = f"Bearer {self._logic._auth_token}"

        # Configure request data based on type
        if files:
            # When uploading files, we need to make sure not to set Content-Type
            # Remove Content-Type if it exists - httpx will set the correct multipart boundary
            if "Content-Type" in headers:
                del headers["Content-Type"]

            # For file uploads with form data, use form data (not json)
            request_data = {"files": files}
            if data:
                request_data["data"] = data
        else:
            # JSON for everything else
            headers["Content-Type"] = "application/json"
            request_data = {"json": data}

        response = await self._client.request(
            method,
            url,
            headers=headers,
            params=params,
            **request_data,
        )
        response.raise_for_status()
        return response.json()

    def _convert_rule(self, rule: RuleOrDict) -> Dict[str, Any]:
        """Convert a rule to a dictionary format"""
        return self._logic._convert_rule(rule)

    async def create_folder(self, name: str, description: Optional[str] = None) -> AsyncFolder:
        """
        Create a folder to scope operations.

        Args:
            name: The name of the folder
            description: Optional description for the folder

        Returns:
            AsyncFolder: A folder object ready for scoped operations
        """
        payload = {"name": name}
        if description:
            payload["description"] = description

        response = await self._request("POST", "folders", data=payload)
        folder_info = FolderInfo(**response)

        # Return a usable AsyncFolder object with the ID from the response
        return AsyncFolder(self, name, folder_id=folder_info.id)

    async def delete_folder(self, folder_id_or_name: str) -> Dict[str, Any]:
        """
        Delete a folder and all associated documents.

        Args:
            folder_id_or_name: Name or ID of the folder to delete

        Returns:
            Dict containing status and message
        """
        response = await self._request("DELETE", f"folders/{folder_id_or_name}")
        return response

    def get_folder_by_name(self, name: str) -> AsyncFolder:
        """
        Get a folder by name to scope operations.

        Args:
            name: The name of the folder

        Returns:
            AsyncFolder: A folder object for scoped operations
        """
        return AsyncFolder(self, name)

    async def get_folder(self, folder_id_or_name: str) -> AsyncFolder:
        """
        Get a folder by ID or name.

        Args:
            folder_id_or_name: ID or name of the folder

        Returns:
            AsyncFolder: A folder object for scoped operations
        """
        response = await self._request("GET", f"folders/{folder_id_or_name}")
        folder_id = response.get("id", folder_id_or_name)
        return AsyncFolder(self, response["name"], folder_id)

    async def list_folders(self) -> List[AsyncFolder]:
        """
        List all folders the user has access to as AsyncFolder objects.

        Returns:
            List[AsyncFolder]: List of AsyncFolder objects ready for operations
        """
        response = await self._request("GET", "folders")
        return [AsyncFolder(self, folder["name"], folder["id"]) for folder in response]

    async def add_document_to_folder(self, folder_id_or_name: str, document_id: str) -> Dict[str, str]:
        """
        Add a document to a folder.

        Args:
            folder_id_or_name: ID or name of the folder
            document_id: ID of the document

        Returns:
            Dict[str, str]: Success status
        """
        response = await self._request("POST", f"folders/{folder_id_or_name}/documents/{document_id}")
        return response

    async def remove_document_from_folder(self, folder_id_or_name: str, document_id: str) -> Dict[str, str]:
        """
        Remove a document from a folder.

        Args:
            folder_id_or_name: ID or name of the folder
            document_id: ID of the document

        Returns:
            Dict[str, str]: Success status
        """
        response = await self._request("DELETE", f"folders/{folder_id_or_name}/documents/{document_id}")
        return response

    def signin(self, end_user_id: str) -> AsyncUserScope:
        """
        Sign in as an end user to scope operations.

        Args:
            end_user_id: The ID of the end user

        Returns:
            AsyncUserScope: A user scope object for scoped operations
        """
        return AsyncUserScope(self, end_user_id)

    async def ingest_text(
        self,
        content: str,
        filename: Optional[str] = None,
        metadata: Optional[Dict[str, Any]] = None,
        rules: Optional[List[RuleOrDict]] = None,
        use_colpali: bool = True,
    ) -> Document:
        """
        Ingest a text document into Morphik.

        Args:
            content: Text content to ingest
            metadata: Optional metadata dictionary
            rules: Deprecated; retained for backwards compatibility and ignored
            use_colpali: Whether to use ColPali-style embedding model to ingest the text
                (slower, but significantly better retrieval accuracy for text and images)
        Returns:
            Document: Metadata of the ingested document
        """
        return await self._scoped_ingest_text(
            content=content,
            filename=filename,
            metadata=metadata,
            rules=rules,
            use_colpali=use_colpali,
            folder_name=None,
            end_user_id=None,
        )

    async def ingest_file(
        self,
        file: Union[str, bytes, BinaryIO, Path],
        filename: Optional[str] = None,
        metadata: Optional[Dict[str, Any]] = None,
        rules: Optional[List[RuleOrDict]] = None,
        use_colpali: bool = True,
    ) -> Document:
        """Ingest a file document into Morphik."""
        return await self._scoped_ingest_file(
            file=file,
            filename=filename,
            metadata=metadata,
            rules=rules,
            use_colpali=use_colpali,
            folder_name=None,
            end_user_id=None,
        )

    async def query_document(
        self,
        file: Union[str, bytes, BinaryIO, Path],
        prompt: str,
        schema: Optional[Union[Dict[str, Any], Type[BaseModel], BaseModel, str]] = None,
        ingestion_options: Optional[Dict[str, Any]] = None,
        filename: Optional[str] = None,
        folder_name: Optional[Union[str, List[str]]] = None,
        end_user_id: Optional[str] = None,
    ) -> DocumentQueryResponse:
        """
        Run a one-off document query using Morphik On-the-Fly.

        Args:
            file: File-like input analysed inline.
            prompt: Natural-language instruction to execute against the document.
            schema: Optional schema definition (dict, Pydantic model, or JSON string) for structured output.
            ingestion_options: Optional dict controlling ingestion follow-up behaviour. Supported keys: `ingest`,
                `metadata`, `use_colpali`, `folder_name`, `end_user_id`. Unknown keys are ignored server-side.
            filename: Override filename when providing bytes or file-like objects.
            folder_name: Optional folder scope (auto-set when using AsyncFolder helpers).
            end_user_id: Optional end-user scope (auto-set when using AsyncUserScope helpers).

        Returns:
            DocumentQueryResponse: Structured response containing outputs and ingestion status. When `ingest=True`, the
            server queues ingestion after merging any provided metadata with schema-derived fields.
        """
        file_obj, resolved_filename = self._logic._prepare_file_for_upload(file, filename)

        try:
            files = {"file": (resolved_filename, file_obj)}
            form_data = self._logic._prepare_document_query_form_data(
                prompt=prompt,
                schema=schema,
                ingestion_options=ingestion_options,
                folder_name=folder_name,
                end_user_id=end_user_id,
            )

            response = await self._request(
                "POST",
                "ingest/document/query",
                data=form_data,
                files=files,
            )
            result = self._logic._parse_document_query_response(response)
            if result.ingestion_document is not None:
                result.ingestion_document._client = self
            return result
        finally:
            if isinstance(file, (str, Path)):
                file_obj.close()

    async def ingest_files(
        self,
        files: List[Union[str, bytes, BinaryIO, Path]],
        metadata: Optional[Union[Dict[str, Any], List[Dict[str, Any]]]] = None,
        rules: Optional[List[RuleOrDict]] = None,
        use_colpali: bool = True,
        parallel: bool = True,
    ) -> List[Document]:
        """
        Ingest multiple files into Morphik.

        Args:
            files: List of files to ingest (path strings, bytes, file objects, or Paths)
            metadata: Optional metadata (single dict for all files or list of dicts)
            rules: Deprecated; retained for backwards compatibility and ignored
            use_colpali: Whether to use ColPali-style embedding
            parallel: Whether to process files in parallel

        Returns:
            List[Document]: List of successfully ingested documents

        Raises:
            ValueError: If metadata list length doesn't match files length
        """
        return await self._scoped_ingest_files(
            files=files,
            metadata=metadata,
            rules=rules,
            use_colpali=use_colpali,
            parallel=parallel,
            folder_name=None,
            end_user_id=None,
        )

    async def ingest_directory(
        self,
        directory: Union[str, Path],
        recursive: bool = False,
        pattern: str = "*",
        metadata: Optional[Dict[str, Any]] = None,
        rules: Optional[List[RuleOrDict]] = None,
        use_colpali: bool = True,
        parallel: bool = True,
    ) -> List[Document]:
        """
        Ingest all files in a directory into Morphik.

        Args:
            directory: Path to directory containing files to ingest
            recursive: Whether to recursively process subdirectories
            pattern: Optional glob pattern to filter files (e.g. "*.pdf")
            metadata: Optional metadata dictionary to apply to all files
            rules: Deprecated; retained for backwards compatibility and ignored
            use_colpali: Whether to use ColPali-style embedding
            parallel: Whether to process files in parallel

        Returns:
            List[Document]: List of ingested documents

        Raises:
            ValueError: If directory not found
        """
        directory = Path(directory)
        if not directory.is_dir():
            raise ValueError(f"Directory not found: {directory}")

        # Collect all files matching pattern
        if recursive:
            files = list(directory.rglob(pattern))
        else:
            files = list(directory.glob(pattern))

        # Filter out directories
        files = [f for f in files if f.is_file()]

        if not files:
            return []

        # Use ingest_files with collected paths
        return await self.ingest_files(
            files=files, metadata=metadata, rules=rules, use_colpali=use_colpali, parallel=parallel
        )

    async def retrieve_chunks(
        self,
        query: str,
        filters: Optional[Dict[str, Any]] = None,
        k: int = 4,
        min_score: float = 0.0,
        use_colpali: bool = True,
        folder_name: Optional[Union[str, List[str]]] = None,
        padding: int = 0,
        output_format: Optional[str] = None,
    ) -> List[FinalChunkResult]:
        """
        Search for relevant chunks.

        Args:
            query: Search query text
            filters: Optional metadata filters
            k: Number of results (default: 4)
            min_score: Minimum similarity threshold (default: 0.0)
            use_colpali: Whether to use ColPali-style embedding model to retrieve chunks
                (only works for documents ingested with `use_colpali=True`)
            padding: Number of additional chunks/pages to retrieve before and after matched chunks (ColPali only, default: 0)
        Returns:
            List[FinalChunkResult]

        """
        effective_folder = folder_name if folder_name is not None else None
<<<<<<< HEAD
        return await self._scoped_retrieve_chunks(
            query=query,
            filters=filters,
            k=k,
            min_score=min_score,
            use_colpali=use_colpali,
            folder_name=effective_folder,
            end_user_id=None,
            padding=padding,
=======
        payload = self._logic._prepare_retrieve_chunks_request(
            query, filters, k, min_score, use_colpali, effective_folder, None, padding, output_format
>>>>>>> 7d03c49d
        )

    async def retrieve_docs(
        self,
        query: str,
        filters: Optional[Dict[str, Any]] = None,
        k: int = 4,
        min_score: float = 0.0,
        use_colpali: bool = True,
        use_reranking: Optional[bool] = None,  # Add missing parameter
        folder_name: Optional[Union[str, List[str]]] = None,
    ) -> List[DocumentResult]:
        """
        Retrieve relevant documents.

        Args:
            query: Search query text
            filters: Optional metadata filters
            k: Number of results (default: 4)
            min_score: Minimum similarity threshold (default: 0.0)
            use_colpali: Whether to use ColPali-style embedding model to retrieve documents
                (only works for documents ingested with `use_colpali=True`)
            use_reranking: Whether to use reranking
            folder_name: Optional folder name (or list of names) to scope the request

        Returns:
            List[DocumentResult]

        """
        effective_folder = folder_name if folder_name is not None else None
        return await self._scoped_retrieve_docs(
            query=query,
            filters=filters,
            k=k,
            min_score=min_score,
            use_colpali=use_colpali,
            folder_name=effective_folder,
            end_user_id=None,
            use_reranking=use_reranking,
        )

    async def query(
        self,
        query: str,
        filters: Optional[Dict[str, Any]] = None,
        k: int = 4,
        min_score: float = 0.0,
        max_tokens: Optional[int] = None,
        temperature: Optional[float] = None,
        use_colpali: bool = True,
        use_reranking: Optional[bool] = None,  # Add missing parameter
        graph_name: Optional[str] = None,
        hop_depth: int = 1,
        include_paths: bool = False,
        prompt_overrides: Optional[Union[QueryPromptOverrides, Dict[str, Any]]] = None,
        folder_name: Optional[Union[str, List[str]]] = None,
        chat_id: Optional[str] = None,
        schema: Optional[Union[Type[BaseModel], Dict[str, Any]]] = None,
        llm_config: Optional[Dict[str, Any]] = None,
        padding: int = 0,
    ) -> CompletionResponse:
        """
        Generate completion using relevant chunks as context.

        Args:
            query: Query text
            filters: Optional metadata filters
            k: Number of chunks to use as context (default: 4)
            min_score: Minimum similarity threshold (default: 0.0)
            max_tokens: Maximum tokens in completion
            temperature: Model temperature
            use_colpali: Whether to use ColPali-style embedding model to generate the completion
                (only works for documents ingested with `use_colpali=True`)
            use_reranking: Whether to use reranking
            graph_name: Optional name of the graph to use for knowledge graph-enhanced retrieval
            hop_depth: Number of relationship hops to traverse in the graph (1-3)
            include_paths: Whether to include relationship paths in the response
            prompt_overrides: Optional customizations for entity extraction, resolution, and query prompts
                Either a QueryPromptOverrides object or a dictionary with the same structure
            schema: Optional schema for structured output, can be a Pydantic model or a JSON schema dict
            llm_config: Optional LiteLLM-compatible model configuration (e.g., model name, API key, base URL)
            padding: Number of additional chunks/pages to retrieve before and after matched chunks (ColPali only, default: 0)
        Returns:
            CompletionResponse

        """
        effective_folder = folder_name if folder_name is not None else None
        return await self._scoped_query(
            query=query,
            filters=filters,
            k=k,
            min_score=min_score,
            max_tokens=max_tokens,
            temperature=temperature,
            use_colpali=use_colpali,
            graph_name=graph_name,
            hop_depth=hop_depth,
            include_paths=include_paths,
            prompt_overrides=prompt_overrides,
            folder_name=effective_folder,
            end_user_id=None,
            use_reranking=use_reranking,
            chat_id=chat_id,
            schema=schema,
            llm_config=llm_config,
            padding=padding,
        )

    async def agent_query(self, query: str, display_mode: Literal["formatted", "raw"] = "formatted") -> Dict[str, Any]:
        """
        Execute an agentic query with tool access and conversation handling.

        The agent can autonomously use various tools to answer complex queries including:
        - Searching and retrieving relevant documents
        - Analyzing document content
        - Performing calculations and data processing
        - Creating summaries and reports
        - Managing knowledge graphs

        Args:
            query: Natural language query for the Morphik agent
            display_mode: Display mode for images: 'formatted' (default) creates bounding boxes with Gemini, 'raw' returns uncropped images

        Returns:
            Dict[str, Any]: Agent response with potential tool execution results and sources

        """
        request = {"query": query, "display_mode": display_mode}
        response = await self._request("POST", "agent", data=request)
        return response

    async def list_documents(
        self,
        skip: int = 0,
        limit: int = 100,
        filters: Optional[Dict[str, Any]] = None,
        folder_name: Optional[Union[str, List[str]]] = None,
        include_total_count: bool = False,
        include_status_counts: bool = False,
        include_folder_counts: bool = False,
        completed_only: bool = False,
        sort_by: Optional[str] = "updated_at",
        sort_direction: str = "desc",
    ) -> ListDocsResponse:
        """
        List accessible documents.

        Args:
            skip: Number of documents to skip
            limit: Maximum number of documents to return
            filters: Optional filters
            folder_name: Optional folder name (or list of names) to scope the request
            include_total_count: Include total count of matching documents
            include_status_counts: Include counts grouped by status
            include_folder_counts: Include counts grouped by folder
            completed_only: Only return completed documents
            sort_by: Field to sort by (created_at, updated_at, filename, external_id)
            sort_direction: Sort direction (asc, desc)

        Returns:
            ListDocsResponse: Response with documents and metadata

        """
        return await self._scoped_list_documents(
            skip=skip,
            limit=limit,
            filters=filters,
            folder_name=folder_name,
            end_user_id=None,
            include_total_count=include_total_count,
            include_status_counts=include_status_counts,
            include_folder_counts=include_folder_counts,
            completed_only=completed_only,
            sort_by=sort_by,
            sort_direction=sort_direction,
        )

    async def get_document(self, document_id: str) -> Document:
        """
        Get document metadata by ID.

        Args:
            document_id: ID of the document

        Returns:
            Document: Document metadata

        """
        response = await self._request("GET", f"documents/{document_id}")
        doc = self._logic._parse_document_response(response)
        doc._client = self
        return doc

    async def get_document_status(self, document_id: str) -> Dict[str, Any]:
        """
        Get the current processing status of a document.

        Args:
            document_id: ID of the document to check

        Returns:
            Dict[str, Any]: Status information including current status, potential errors, and other metadata

        """
        response = await self._request("GET", f"documents/{document_id}/status")
        return response

    async def wait_for_document_completion(
        self, document_id: str, timeout_seconds=300, check_interval_seconds=2, progress_callback=None
    ) -> Document:
        """
        Wait for a document's processing to complete.

        Args:
            document_id: ID of the document to wait for
            timeout_seconds: Maximum time to wait for completion (default: 300 seconds)
            check_interval_seconds: Time between status checks (default: 2 seconds)
            progress_callback: Optional async callback function that receives progress updates.
                               Called with (current_step, total_steps, step_name, percentage)

        Returns:
            Document: Updated document with the latest status

        Raises:
            TimeoutError: If processing doesn't complete within the timeout period
            ValueError: If processing fails with an error

        """
        import asyncio

        start_time = asyncio.get_event_loop().time()

        while (asyncio.get_event_loop().time() - start_time) < timeout_seconds:
            status = await self.get_document_status(document_id)

            if status["status"] == "completed":
                # Get the full document now that it's complete
                return await self.get_document(document_id)
            elif status["status"] == "failed":
                raise ValueError(f"Document processing failed: {status.get('error', 'Unknown error')}")
            elif status["status"] == "processing" and "progress" in status and progress_callback:
                # Call the progress callback with progress information
                progress = status["progress"]
                if asyncio.iscoroutinefunction(progress_callback):
                    await progress_callback(
                        progress.get("current_step", 0),
                        progress.get("total_steps", 1),
                        progress.get("step_name", "Processing"),
                        progress.get("percentage", 0),
                    )
                else:
                    progress_callback(
                        progress.get("current_step", 0),
                        progress.get("total_steps", 1),
                        progress.get("step_name", "Processing"),
                        progress.get("percentage", 0),
                    )

            # Wait before checking again
            await asyncio.sleep(check_interval_seconds)

        raise TimeoutError(f"Document processing did not complete within {timeout_seconds} seconds")

    async def get_document_by_filename(self, filename: str) -> Document:
        """
        Get document metadata by filename.
        If multiple documents have the same filename, returns the most recently updated one.

        Args:
            filename: Filename of the document to retrieve

        Returns:
            Document: Document metadata

        """
        response = await self._request("GET", f"documents/filename/{filename}")
        doc = self._logic._parse_document_response(response)
        doc._client = self
        return doc

    async def update_document_with_text(
        self,
        document_id: str,
        content: str,
        filename: Optional[str] = None,
        metadata: Optional[Dict[str, Any]] = None,
        rules: Optional[List] = None,
        update_strategy: str = "add",
        use_colpali: Optional[bool] = None,
    ) -> Document:
        """
        Update a document with new text content using the specified strategy.

        Args:
            document_id: ID of the document to update
            content: The new content to add
            filename: Optional new filename for the document
            metadata: Additional metadata to update (optional)
            rules: Deprecated; retained for backwards compatibility and ignored
            update_strategy: Strategy for updating the document (currently only 'add' is supported)
            use_colpali: Whether to use multi-vector embedding

        Returns:
            Document: Updated document metadata

        """
        # Use the dedicated text update endpoint
        self._logic._warn_legacy_rules(rules, "documents/update_text")

        serialized_metadata, metadata_types_map = self._logic._serialize_metadata_map(metadata)
        request = IngestTextRequest(
            content=content,
            filename=filename,
            metadata=serialized_metadata,
            metadata_types=metadata_types_map or None,
            use_colpali=use_colpali if use_colpali is not None else True,
        )

        params = {}
        if update_strategy != "add":
            params["update_strategy"] = update_strategy

        response = await self._request(
            "POST", f"documents/{document_id}/update_text", data=request.model_dump(), params=params
        )

        doc = self._logic._parse_document_response(response)
        doc._client = self
        return doc

    async def update_document_with_file(
        self,
        document_id: str,
        file: Union[str, bytes, BinaryIO, Path],
        filename: Optional[str] = None,
        metadata: Optional[Dict[str, Any]] = None,
        rules: Optional[List] = None,
        update_strategy: str = "add",
        use_colpali: Optional[bool] = None,
    ) -> Document:
        """
        Update a document with content from a file using the specified strategy.

        Args:
            document_id: ID of the document to update
            file: File to add (path string, bytes, file object, or Path)
            filename: Name of the file
            metadata: Additional metadata to update (optional)
            rules: Deprecated; retained for backwards compatibility and ignored
            update_strategy: Strategy for updating the document (currently only 'add' is supported)
            use_colpali: Whether to use multi-vector embedding

        Returns:
            Document: Updated document metadata

        """
        # Handle different file input types
        if isinstance(file, (str, Path)):
            file_path = Path(file)
            if not file_path.exists():
                raise ValueError(f"File not found: {file}")
            filename = file_path.name if filename is None else filename
            with open(file_path, "rb") as f:
                content = f.read()
                file_obj = BytesIO(content)
        elif isinstance(file, bytes):
            if filename is None:
                raise ValueError("filename is required when updating with bytes")
            file_obj = BytesIO(file)
        else:
            if filename is None:
                raise ValueError("filename is required when updating with file object")
            file_obj = file

        try:
            # Prepare multipart form data
            files = {"file": (filename, file_obj)}

            self._logic._warn_legacy_rules(rules, "documents/update_file")

            # Convert metadata to JSON strings
            serialized_metadata, metadata_types_map = self._logic._serialize_metadata_map(metadata)
            form_data = {
                "metadata": json.dumps(serialized_metadata),
                "update_strategy": update_strategy,
            }

            if use_colpali is not None:
                form_data["use_colpali"] = str(use_colpali).lower()
            if metadata_types_map:
                form_data["metadata_types"] = json.dumps(metadata_types_map)

            # Use the dedicated file update endpoint
            response = await self._request("POST", f"documents/{document_id}/update_file", data=form_data, files=files)

            doc = self._logic._parse_document_response(response)
            doc._client = self
            return doc
        finally:
            # Close file if we opened it
            if isinstance(file, (str, Path)):
                file_obj.close()

    async def update_document_metadata(
        self,
        document_id: str,
        metadata: Dict[str, Any],
    ) -> Document:
        """
        Update a document's metadata only.

        Args:
            document_id: ID of the document to update
            metadata: Metadata to update

        Returns:
            Document: Updated document metadata

        """
        # Use the dedicated metadata update endpoint
        serialized_metadata, metadata_types_map = self._logic._serialize_metadata_map(metadata)
        payload: Dict[str, Any] = {"metadata": serialized_metadata}
        if metadata_types_map:
            payload["metadata_types"] = metadata_types_map

        response = await self._request("POST", f"documents/{document_id}/update_metadata", data=payload)
        doc = self._logic._parse_document_response(response)
        doc._client = self
        return doc

    async def update_document_by_filename_with_text(
        self,
        filename: str,
        content: str,
        new_filename: Optional[str] = None,
        metadata: Optional[Dict[str, Any]] = None,
        rules: Optional[List] = None,
        update_strategy: str = "add",
        use_colpali: Optional[bool] = None,
    ) -> Document:
        """
        Update a document identified by filename with new text content using the specified strategy.

        Args:
            filename: Filename of the document to update
            content: The new content to add
            new_filename: Optional new filename for the document
            metadata: Additional metadata to update (optional)
            rules: Deprecated; retained for backwards compatibility and ignored
            update_strategy: Strategy for updating the document (currently only 'add' is supported)
            use_colpali: Whether to use multi-vector embedding

        Returns:
            Document: Updated document metadata

        """
        # First get the document by filename to obtain its ID
        doc = await self.get_document_by_filename(filename)

        # Then use the regular update_document_with_text endpoint with the document ID
        return await self.update_document_with_text(
            document_id=doc.external_id,
            content=content,
            filename=new_filename,
            metadata=metadata,
            rules=rules,
            update_strategy=update_strategy,
            use_colpali=use_colpali,
        )

    async def update_document_by_filename_with_file(
        self,
        filename: str,
        file: Union[str, bytes, BinaryIO, Path],
        new_filename: Optional[str] = None,
        metadata: Optional[Dict[str, Any]] = None,
        rules: Optional[List] = None,
        update_strategy: str = "add",
        use_colpali: Optional[bool] = None,
    ) -> Document:
        """
        Update a document identified by filename with content from a file using the specified strategy.

        Args:
            filename: Filename of the document to update
            file: File to add (path string, bytes, file object, or Path)
            new_filename: Optional new filename for the document (defaults to the filename of the file)
            metadata: Additional metadata to update (optional)
            rules: Deprecated; retained for backwards compatibility and ignored
            update_strategy: Strategy for updating the document (currently only 'add' is supported)
            use_colpali: Whether to use multi-vector embedding

        Returns:
            Document: Updated document metadata

        """
        # First get the document by filename to obtain its ID
        doc = await self.get_document_by_filename(filename)

        # Then use the regular update_document_with_file endpoint with the document ID
        return await self.update_document_with_file(
            document_id=doc.external_id,
            file=file,
            filename=new_filename,
            metadata=metadata,
            rules=rules,
            update_strategy=update_strategy,
            use_colpali=use_colpali,
        )

    async def update_document_by_filename_metadata(
        self,
        filename: str,
        metadata: Dict[str, Any],
        new_filename: Optional[str] = None,
    ) -> Document:
        """
        Update a document's metadata using filename to identify the document.

        Args:
            filename: Filename of the document to update
            metadata: Metadata to update
            new_filename: Optional new filename to assign to the document

        Returns:
            Document: Updated document metadata

        """
        # First get the document by filename to obtain its ID
        doc = await self.get_document_by_filename(filename)

        # Update the metadata
        result = await self.update_document_metadata(
            document_id=doc.external_id,
            metadata=metadata,
        )

        # If new_filename is provided, update the filename as well
        if new_filename:
            # Create a request that retains the just-updated metadata but also changes filename
            combined_metadata = result.metadata.copy()

            # Update the document again with filename change and the same metadata
            response = await self._request(
                "POST",
                f"documents/{doc.external_id}/update_text",
                data={
                    "content": "",
                    "filename": new_filename,
                    "metadata": combined_metadata,
                },
            )
            result = self._logic._parse_document_response(response)
            result._client = self

        return result

    async def batch_get_documents(
        self, document_ids: List[str], folder_name: Optional[Union[str, List[str]]] = None
    ) -> List[Document]:
        """
        Retrieve multiple documents by their IDs in a single batch operation.

        Args:
            document_ids: List of document IDs to retrieve
            folder_name: Optional folder name (or list of names) to scope the request

        Returns:
            List[Document]: List of document metadata for found documents

        """
        # API expects a dict with document_ids key, not a direct list
        request = {"document_ids": document_ids}
        if folder_name:
            request["folder_name"] = folder_name
        response = await self._request("POST", "batch/documents", data=request)
        docs = self._logic._parse_document_list_response(response)
        for doc in docs:
            doc._client = self
        return docs

    async def batch_get_chunks(
        self,
        sources: List[Union[ChunkSource, Dict[str, Any]]],
        folder_name: Optional[Union[str, List[str]]] = None,
        use_colpali: bool = True,
    ) -> List[FinalChunkResult]:
        """
        Retrieve specific chunks by their document ID and chunk number in a single batch operation.

        Args:
            sources: List of ChunkSource objects or dictionaries with document_id and chunk_number
            folder_name: Optional folder name (or list of names) to scope the request
            use_colpali: Whether to use ColPali-style embedding model

        Returns:
            List[FinalChunkResult]: List of chunk results

        """
        request = self._logic._prepare_batch_get_chunks_request(sources, folder_name, None, use_colpali)
        response = await self._request("POST", "batch/chunks", data=request)
        return self._logic._parse_chunk_result_list_response(response)

    async def create_cache(
        self,
        name: str,
        model: str,
        gguf_file: str,
        filters: Optional[Dict[str, Any]] = None,
        docs: Optional[List[str]] = None,
    ) -> Dict[str, Any]:
        """
        Create a new cache with specified configuration.

        Args:
            name: Name of the cache to create
            model: Name of the model to use (e.g. "llama2")
            gguf_file: Name of the GGUF file to use for the model
            filters: Optional metadata filters to determine which documents to include.
                These filters will be applied in addition to any specific docs provided.
            docs: Optional list of specific document IDs to include.
                These docs will be included in addition to any documents matching the filters.

        Returns:
            Dict[str, Any]: Created cache configuration

        """
        # Build query parameters for name, model and gguf_file
        params = {"name": name, "model": model, "gguf_file": gguf_file}

        # Build request body for filters and docs
        request = {"filters": filters, "docs": docs}

        response = await self._request("POST", "cache/create", request, params=params)
        return response

    async def get_cache(self, name: str) -> AsyncCache:
        """
        Get a cache by name.

        Args:
            name: Name of the cache to retrieve

        Returns:
            cache: A cache object that is used to interact with the cache.

        """
        response = await self._request("GET", f"cache/{name}")
        if response.get("exists", False):
            return AsyncCache(self, name)
        raise ValueError(f"Cache '{name}' not found")

    async def create_graph(
        self,
        name: str,
        filters: Optional[Dict[str, Any]] = None,
        documents: Optional[List[str]] = None,
        prompt_overrides: Optional[Union[GraphPromptOverrides, Dict[str, Any]]] = None,
    ) -> Graph:
        """
        Create a graph from documents.

        This method extracts entities and relationships from documents
        matching the specified filters or document IDs and creates a graph.

        Args:
            name: Name of the graph to create
            filters: Optional metadata filters to determine which documents to include
            documents: Optional list of specific document IDs to include
            prompt_overrides: Optional customizations for entity extraction and resolution prompts
                Either a GraphPromptOverrides object or a dictionary with the same structure

        Returns:
            Graph: The created graph object

        """
        request = self._logic._prepare_create_graph_request(name, filters, documents, prompt_overrides, None, None)
        response = await self._request("POST", "graph/create", data=request)
        graph = self._logic._parse_graph_response(response)
        graph._client = self  # Attach AsyncMorphik client for polling helpers
        return graph

    async def get_graph(self, name: str) -> Graph:
        """
        Get a graph by name.

        Args:
            name: Name of the graph to retrieve

        Returns:
            Graph: The requested graph object

        """
        response = await self._request("GET", f"graph/{name}")
        graph = self._logic._parse_graph_response(response)
        graph._client = self
        return graph

    async def list_graphs(self) -> List[Graph]:
        """
        List all graphs the user has access to.

        Returns:
            List[Graph]: List of graph objects

        """
        response = await self._request("GET", "graph")
        graphs = self._logic._parse_graph_list_response(response)
        for g in graphs:
            g._client = self
        return graphs

    async def update_graph(
        self,
        name: str,
        additional_filters: Optional[Dict[str, Any]] = None,
        additional_documents: Optional[List[str]] = None,
        prompt_overrides: Optional[Union[GraphPromptOverrides, Dict[str, Any]]] = None,
    ) -> Graph:
        """
        Update an existing graph with new documents.

        This method processes additional documents matching the original or new filters,
        extracts entities and relationships, and updates the graph with new information.

        Args:
            name: Name of the graph to update
            additional_filters: Optional additional metadata filters to determine which new documents to include
            additional_documents: Optional list of additional document IDs to include
            prompt_overrides: Optional customizations for entity extraction and resolution prompts
                Either a GraphPromptOverrides object or a dictionary with the same structure

        Returns:
            Graph: The updated graph

        """
        request = self._logic._prepare_update_graph_request(
            name, additional_filters, additional_documents, prompt_overrides, None, None
        )
        response = await self._request("POST", f"graph/{name}/update", data=request)
        graph = self._logic._parse_graph_response(response)
        graph._client = self
        return graph

    async def delete_document(self, document_id: str) -> Dict[str, str]:
        """
        Delete a document and all its associated data.

        This method deletes a document and all its associated data, including:
        - Document metadata
        - Document content in storage
        - Document chunks and embeddings in vector store

        Args:
            document_id: ID of the document to delete

        Returns:
            Dict[str, str]: Deletion status

        """
        response = await self._request("DELETE", f"documents/{document_id}")
        return response

    async def delete_document_by_filename(self, filename: str) -> Dict[str, str]:
        """
        Delete a document by its filename.

        This is a convenience method that first retrieves the document ID by filename
        and then deletes the document by ID.

        Args:
            filename: Filename of the document to delete

        Returns:
            Dict[str, str]: Deletion status

        """
        # First get the document by filename to obtain its ID
        doc = await self.get_document_by_filename(filename)

        # Then delete the document by ID
        return await self.delete_document(doc.external_id)

    async def close(self):
        """Close the HTTP client"""
        await self._client.aclose()

    async def __aenter__(self):
        return self

    async def __aexit__(self, exc_type, exc_val, exc_tb):
        await self.close()

    async def wait_for_graph_completion(
        self,
        graph_name: str,
        timeout_seconds: int = 300,
        check_interval_seconds: int = 2,
    ) -> Graph:
        """Block until the specified graph finishes processing (async).

        Args:
            graph_name: Name of the graph to monitor.
            timeout_seconds: Maximum seconds to wait.
            check_interval_seconds: Seconds between status checks.

        Returns:
            Graph: The completed graph object.
        """
        import asyncio

        start = asyncio.get_event_loop().time()
        while (asyncio.get_event_loop().time() - start) < timeout_seconds:
            graph = await self.get_graph(graph_name)
            if graph.is_completed:
                return graph
            if graph.is_failed:
                raise RuntimeError(graph.error or "Graph processing failed")
            await asyncio.sleep(check_interval_seconds)
        raise TimeoutError("Timed out waiting for graph completion")

    async def ping(self) -> Dict[str, Any]:
        """Simple health-check call to ``/ping`` endpoint."""
        return await self._request("GET", "ping")

    # ------------------------------------------------------------------
    # Scoped helper execution shared with sync client
    # ------------------------------------------------------------------
    async def _execute_scoped_operation(
        self,
        method: str,
        endpoint: str,
        *,
        parser: Callable[[Any], Any],
        data: Optional[Any] = None,
        files: Optional[Any] = None,
        params: Optional[Dict[str, Any]] = None,
        cleanup: Optional[Callable[[], None]] = None,
    ) -> Any:
        try:
            response = await self._request(method, endpoint, data=data, files=files, params=params)
            return parser(response)
        finally:
            if cleanup:
                cleanup()

    # ------------------------------------------------------------------
    # Chat API ----------------------------------------------------------
    # ------------------------------------------------------------------
    async def get_chat_history(self, chat_id: str) -> List[Dict[str, Any]]:
        """Return the full message history for *chat_id*."""
        return await self._request("GET", f"chat/{chat_id}")

    async def list_chat_conversations(self, limit: int = 100) -> List[Dict[str, Any]]:
        """List recent chat conversations for the current user (async)."""
        limit_capped = max(1, min(limit, 500))
        return await self._request("GET", "chats", params={"limit": limit_capped})

    # ------------------------------------------------------------------
    # Usage API ---------------------------------------------------------
    # ------------------------------------------------------------------
    async def get_usage_stats(self) -> Dict[str, int]:
        """Return cumulative token usage statistics (async)."""
        return await self._request("GET", "usage/stats")

    async def get_recent_usage(
        self,
        operation_type: Optional[str] = None,
        since: Optional["datetime"] = None,
        status: Optional[str] = None,
    ) -> List[Dict[str, Any]]:
        """Return recent usage entries with optional filtering (async)."""
        from datetime import datetime

        params: Dict[str, Any] = {}
        if operation_type:
            params["operation_type"] = operation_type
        if since:
            params["since"] = since.isoformat() if isinstance(since, datetime) else str(since)
        if status:
            params["status"] = status
        return await self._request("GET", "usage/recent", params=params)

    # ------------------------------------------------------------------
    # Graph helpers -----------------------------------------------------
    # ------------------------------------------------------------------
    async def get_graph_visualization(
        self,
        name: str,
        folder_name: Optional[Union[str, List[str]]] = None,
        end_user_id: Optional[str] = None,
    ) -> Dict[str, Any]:
        """Fetch nodes & links for visualising *name* graph (async)."""
        params: Dict[str, Any] = {}
        if folder_name is not None:
            params["folder_name"] = folder_name
        if end_user_id is not None:
            params["end_user_id"] = end_user_id
        return await self._request("GET", f"graph/{name}/visualization", params=params)

    async def check_workflow_status(self, workflow_id: str, run_id: Optional[str] = None) -> Dict[str, Any]:
        """Poll the status of an async graph build/update workflow."""

        params = {"run_id": run_id} if run_id else None
        return await self._request("GET", f"graph/workflow/{workflow_id}/status", params=params)

    async def get_graph_status(
        self, graph_name: str, folder_name: Optional[str] = None, end_user_id: Optional[str] = None
    ) -> Dict[str, Any]:
        """Get the current status of a graph with pipeline stage information.

        This is a lightweight endpoint that checks the current status information
        stored locally for the graph and enriches it with remote metadata when available.

        Args:
            graph_name: Name of the graph to check
            folder_name: Optional folder name for scoping
            end_user_id: Optional end user ID for scoping

        Returns:
            Dict containing status, pipeline_stage (if processing), and other metadata
        """
        params = {}
        if folder_name:
            params["folder_name"] = folder_name
        if end_user_id:
            params["end_user_id"] = end_user_id

        return await self._request("GET", f"graph/{graph_name}/status", params=params if params else None)

    # ------------------------------------------------------------------
    # Document download helpers ----------------------------------------
    # ------------------------------------------------------------------
    async def get_document_download_url(self, document_id: str, expires_in: int = 3600) -> Dict[str, Any]:
        """Generate a presigned download URL for a document (async)."""
        return await self._request("GET", f"documents/{document_id}/download_url", params={"expires_in": expires_in})<|MERGE_RESOLUTION|>--- conflicted
+++ resolved
@@ -307,7 +307,6 @@
             List[FinalChunkResult]: List of relevant chunks
         """
         effective_folder = self._merge_folders(additional_folders)
-<<<<<<< HEAD
         return await self._client._scoped_retrieve_chunks(
             query=query,
             filters=filters,
@@ -317,10 +316,7 @@
             folder_name=effective_folder,
             end_user_id=None,
             padding=padding,
-=======
-        payload = self._client._logic._prepare_retrieve_chunks_request(
-            query, filters, k, min_score, use_colpali, effective_folder, None, padding, output_format
->>>>>>> 7d03c49d
+            output_format=output_format,
         )
 
     async def retrieve_docs(
@@ -1523,7 +1519,6 @@
 
         """
         effective_folder = folder_name if folder_name is not None else None
-<<<<<<< HEAD
         return await self._scoped_retrieve_chunks(
             query=query,
             filters=filters,
@@ -1533,10 +1528,7 @@
             folder_name=effective_folder,
             end_user_id=None,
             padding=padding,
-=======
-        payload = self._logic._prepare_retrieve_chunks_request(
-            query, filters, k, min_score, use_colpali, effective_folder, None, padding, output_format
->>>>>>> 7d03c49d
+            output_format=output_format,
         )
 
     async def retrieve_docs(
