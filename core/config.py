import os
from functools import lru_cache
from typing import Any, Dict, List, Literal, Optional

import tomli
from pydantic import BaseModel
from pydantic_settings import BaseSettings

from utils.env_loader import load_local_env

# Default to loading from .env unless a secret manager (e.g., Infisical) is
# injecting variables.
load_local_env(override=True)


class ParserXMLSettings(BaseModel):
    max_tokens: int = 350
    preferred_unit_tags: List[str] = ["SECTION", "Section", "Article", "clause"]
    ignore_tags: List[str] = ["TOC", "INDEX"]


class Settings(BaseSettings):
    """Morphik configuration settings."""

    # Environment variables
    JWT_SECRET_KEY: str
    SESSION_SECRET_KEY: str
    POSTGRES_URI: Optional[str] = None
    AWS_ACCESS_KEY: Optional[str] = None
    AWS_SECRET_ACCESS_KEY: Optional[str] = None
    OPENAI_API_KEY: Optional[str] = None
    ANTHROPIC_API_KEY: Optional[str] = None
    ASSEMBLYAI_API_KEY: Optional[str] = None
    GEMINI_API_KEY: Optional[str] = None
    TURBOPUFFER_API_KEY: Optional[str] = None
    GEMINI_API_BASE_URL: str = "https://generativelanguage.googleapis.com"
    GEMINI_METADATA_MODEL: str = "gemini-2.5-flash"

    # API configuration
    HOST: str
    PORT: int
    RELOAD: bool
    SENTRY_DSN: Optional[str] = None
    PROJECT_NAME: Optional[str] = None
    # Morphik Embedding API server configuration
    MORPHIK_EMBEDDING_API_KEY: Optional[str] = None
    MORPHIK_EMBEDDING_API_DOMAIN: list[str]  # List of ColPali API endpoints

    # Auth configuration
    JWT_ALGORITHM: str
    bypass_auth_mode: bool = False
    dev_user_id: str = "dev_user"
    ADMIN_SERVICE_SECRET: Optional[str] = None

    # Registered models configuration
    REGISTERED_MODELS: Dict[str, Dict[str, Any]] = {}

    # Completion configuration
    COMPLETION_PROVIDER: Literal["litellm"] = "litellm"
    COMPLETION_MODEL: str

    # Document analysis configuration
    DOCUMENT_ANALYSIS_MODEL: str

    # Database configuration
    DATABASE_PROVIDER: Literal["postgres"]
    DATABASE_NAME: Optional[str] = None
    # Database connection pool settings
    DB_POOL_SIZE: int = 20
    DB_MAX_OVERFLOW: int = 30
    DB_POOL_RECYCLE: int = 3600
    DB_POOL_TIMEOUT: int = 10
    DB_POOL_PRE_PING: bool = True
    DB_MAX_RETRIES: int = 3
    DB_RETRY_DELAY: float = 1.0

    # Embedding configuration
    EMBEDDING_PROVIDER: Literal["litellm"] = "litellm"
    EMBEDDING_MODEL: str
    VECTOR_DIMENSIONS: int
    EMBEDDING_SIMILARITY_METRIC: Literal["cosine", "dotProduct"]

    # Parser configuration
    CHUNK_SIZE: int
    CHUNK_OVERLAP: int
    FRAME_SAMPLE_RATE: Optional[int] = None
    USE_CONTEXTUAL_CHUNKING: bool = False
    PARSER_XML: ParserXMLSettings = ParserXMLSettings()

    # Graph configuration
    GRAPH_MODE: Literal["local", "api"] = "local"
    GRAPH_PROVIDER: Literal["litellm"] = "litellm"
    GRAPH_MODEL: Optional[str] = None
    ENABLE_ENTITY_RESOLUTION: Optional[bool] = None
    # Graph API configuration
    MORPHIK_GRAPH_API_KEY: Optional[str] = None
    MORPHIK_GRAPH_BASE_URL: Optional[str] = None

    # Reranker configuration
    USE_RERANKING: bool
    RERANKER_PROVIDER: Optional[Literal["flag"]] = None
    RERANKER_MODEL: Optional[str] = None
    RERANKER_QUERY_MAX_LENGTH: Optional[int] = None
    RERANKER_PASSAGE_MAX_LENGTH: Optional[int] = None
    RERANKER_USE_FP16: Optional[bool] = None
    RERANKER_DEVICE: Optional[str] = None

    # Storage configuration
    STORAGE_PROVIDER: Literal["local", "aws-s3"]
    STORAGE_PATH: Optional[str] = None
    AWS_REGION: Optional[str] = None
    S3_BUCKET: Optional[str] = None
<<<<<<< HEAD
    S3_ENDPOINT_URL: Optional[str] = None
=======
    S3_UPLOAD_CONCURRENCY: int = 16
>>>>>>> ee4d74e6
    CACHE_ENABLED: bool = False
    CACHE_MAX_BYTES: int = 10 * 1024 * 1024 * 1024
    CACHE_CHUNK_MAX_BYTES: int = 10 * 1024 * 1024 * 1024
    CACHE_PATH: str = "./storage/cache"

    # Vector store configuration
    VECTOR_STORE_PROVIDER: Literal["pgvector"]
    VECTOR_STORE_DATABASE_NAME: Optional[str] = None

    # Multivector store configuration
    MULTIVECTOR_STORE_PROVIDER: Literal["postgres", "morphik"] = "postgres"
    # Enable dual ingestion to both fast and slow multivector stores during migration
    ENABLE_DUAL_MULTIVECTOR_INGESTION: bool = False

    # Colpali configuration
    ENABLE_COLPALI: bool
    # Colpali embedding mode: off, local, or api
    COLPALI_MODE: Literal["off", "local", "api"] = "local"

    # Mode configuration
    MODE: Literal["cloud", "self_hosted"] = "cloud"
    SECRET_MANAGER: Literal["env", "infisical"] = "env"

    # API configuration
    API_DOMAIN: str = "api.morphik.ai"

    # PDF Viewer configuration
    PDF_VIEWER_FRONTEND_URL: Optional[str] = "https://morphik.ai/api/pdf"

    # Service configuration
    ENVIRONMENT: str = "development"
    VERSION: str = "unknown"
    ENABLE_PROFILING: bool = False

    # Redis configuration
    REDIS_URL: str = "redis://localhost:6379/0"
    REDIS_HOST: str = "localhost"
    REDIS_PORT: int = 6379

    # Worker configuration
    ARQ_MAX_JOBS: int = 1
    COLPALI_STORE_BATCH_SIZE: int = 16

    # PDF processing configuration
    COLPALI_PDF_DPI: int = 150

    # Telemetry configuration
    TELEMETRY_ENABLED: bool = True
    SERVICE_NAME: str = "databridge-core"
    PROJECT_NAME: Optional[str] = None
    TELEMETRY_UPLOAD_INTERVAL_HOURS: float = 4.0
    TELEMETRY_MAX_LOCAL_BYTES: int = 1073741824

    # LiteLLM configuration
    LITELLM_DUMMY_API_KEY: str = "ollama"

    # Local URI password for authentication
    LOCAL_URI_PASSWORD: Optional[str] = None

    @property
    def dev_mode(self) -> bool:  # pragma: no cover - compatibility shim
        """Backward-compatible alias for bypass_auth_mode."""
        return self.bypass_auth_mode


@lru_cache()
def get_settings() -> Settings:
    """Get cached settings instance."""
    load_local_env(override=True)

    # Load config.toml
    with open("morphik.toml", "rb") as f:
        config = tomli.load(f)

    em = "'{missing_value}' needed if '{field}' is set to '{value}'"
    settings_dict = {}

    # Load API config
    settings_dict.update(
        {
            "HOST": config["api"]["host"],
            "PORT": int(config["api"]["port"]),
            "RELOAD": bool(config["api"]["reload"]),
            "SENTRY_DSN": os.getenv("SENTRY_DSN", None),
        }
    )

    # Load service config
    if "service" in config:
        service_cfg = config["service"]
        settings_dict.update(
            {
                "ENVIRONMENT": service_cfg.get("environment", "development"),
                "VERSION": service_cfg.get("version", "unknown"),
                "ENABLE_PROFILING": service_cfg.get("enable_profiling", False),
            }
        )

    # Load auth config
    settings_dict.update(
        {
            "JWT_ALGORITHM": config["auth"]["jwt_algorithm"],
            "JWT_SECRET_KEY": os.environ.get("JWT_SECRET_KEY", "dev-secret-key"),  # Default for bypass mode
            "SESSION_SECRET_KEY": os.environ.get("SESSION_SECRET_KEY", "super-secret-dev-session-key"),
            "bypass_auth_mode": config["auth"].get("bypass_auth_mode", config["auth"].get("dev_mode", False)),
            "dev_user_id": config["auth"].get("dev_user_id", config["auth"].get("dev_entity_id", "dev_user")),
        }
    )

    # Only require JWT_SECRET_KEY in non-dev mode
    if not settings_dict["bypass_auth_mode"] and "JWT_SECRET_KEY" not in os.environ:
        raise ValueError("JWT_SECRET_KEY is required when bypass_auth_mode is disabled")

    # Load registered models if available
    if "registered_models" in config:
        settings_dict["REGISTERED_MODELS"] = config["registered_models"]

    # Load completion config
    settings_dict["COMPLETION_PROVIDER"] = "litellm"
    if "model" not in config["completion"]:
        raise ValueError("'model' is required in the completion configuration")
    settings_dict["COMPLETION_MODEL"] = config["completion"]["model"]

    # Load database config
    settings_dict.update(
        {
            "DATABASE_PROVIDER": config["database"]["provider"],
            "DATABASE_NAME": config["database"].get("name", None),
            "DB_POOL_SIZE": config["database"].get("pool_size", 20),
            "DB_MAX_OVERFLOW": config["database"].get("max_overflow", 30),
            "DB_POOL_RECYCLE": config["database"].get("pool_recycle", 3600),
            "DB_POOL_TIMEOUT": config["database"].get("pool_timeout", 10),
            "DB_POOL_PRE_PING": config["database"].get("pool_pre_ping", True),
            "DB_MAX_RETRIES": config["database"].get("max_retries", 3),
            "DB_RETRY_DELAY": config["database"].get("retry_delay", 1.0),
        }
    )

    if settings_dict["DATABASE_PROVIDER"] != "postgres":
        raise ValueError(f"Unknown database provider selected: '{settings_dict['DATABASE_PROVIDER']}'")

    if "POSTGRES_URI" in os.environ:
        settings_dict["POSTGRES_URI"] = os.environ["POSTGRES_URI"]
    else:
        raise ValueError(em.format(missing_value="POSTGRES_URI", field="database.provider", value="postgres"))

    # Load embedding config
    settings_dict.update(
        {
            "EMBEDDING_PROVIDER": "litellm",
            "VECTOR_DIMENSIONS": config["embedding"]["dimensions"],
            "EMBEDDING_SIMILARITY_METRIC": config["embedding"]["similarity_metric"],
        }
    )

    if "model" not in config["embedding"]:
        raise ValueError("'model' is required in the embedding configuration")
    settings_dict["EMBEDDING_MODEL"] = config["embedding"]["model"]

    # Load parser config
    settings_dict.update(
        {
            "CHUNK_SIZE": config["parser"]["chunk_size"],
            "CHUNK_OVERLAP": config["parser"]["chunk_overlap"],
            "USE_CONTEXTUAL_CHUNKING": config["parser"].get("use_contextual_chunking", False),
        }
    )

    # Load parser XML config
    if "xml" in config["parser"]:
        xml_config = config["parser"]["xml"]
        settings_dict["PARSER_XML"] = ParserXMLSettings(
            max_tokens=xml_config.get("max_tokens", 350),
            preferred_unit_tags=xml_config.get("preferred_unit_tags", ["SECTION", "Section", "Article", "clause"]),
            ignore_tags=xml_config.get("ignore_tags", ["TOC", "INDEX"]),
        )

    # Load reranker config
    settings_dict["USE_RERANKING"] = config["reranker"]["use_reranker"]
    if settings_dict["USE_RERANKING"]:
        settings_dict.update(
            {
                "RERANKER_PROVIDER": config["reranker"]["provider"],
                "RERANKER_MODEL": config["reranker"]["model_name"],
                "RERANKER_QUERY_MAX_LENGTH": config["reranker"]["query_max_length"],
                "RERANKER_PASSAGE_MAX_LENGTH": config["reranker"]["passage_max_length"],
                "RERANKER_USE_FP16": config["reranker"]["use_fp16"],
                "RERANKER_DEVICE": config["reranker"]["device"],
            }
        )

    # Load storage config
    settings_dict.update(
        {
            "STORAGE_PROVIDER": config["storage"]["provider"],
            "STORAGE_PATH": config["storage"]["storage_path"],
            "S3_ENDPOINT_URL": config["storage"]["endpoint_url"],
        }
    )
    upload_conc = config["storage"].get("s3_upload_concurrency", 16)
    try:
        settings_dict["S3_UPLOAD_CONCURRENCY"] = max(1, int(upload_conc))
    except (TypeError, ValueError):
        settings_dict["S3_UPLOAD_CONCURRENCY"] = 16

    match settings_dict["STORAGE_PROVIDER"]:
        case "local":
            settings_dict["STORAGE_PATH"] = config["storage"]["storage_path"]
        case "aws-s3" if all(key in os.environ for key in ["AWS_ACCESS_KEY", "AWS_SECRET_ACCESS_KEY"]):
            settings_dict.update(
                {
                    "AWS_REGION": config["storage"]["region"],
                    "S3_BUCKET": config["storage"]["bucket_name"],
                    "AWS_ACCESS_KEY": os.environ["AWS_ACCESS_KEY"],
                    "AWS_SECRET_ACCESS_KEY": os.environ["AWS_SECRET_ACCESS_KEY"],
                    "S3_ENDPOINT_URL": config["storage"]["endpoint_url"],
                }
            )
        case "aws-s3":
            raise ValueError(em.format(missing_value="AWS credentials", field="storage.provider", value="aws-s3"))
        case _:
            raise ValueError(f"Unknown storage provider selected: '{settings_dict['STORAGE_PROVIDER']}'")

    cache_base = config["storage"].get("storage_path") or "./storage"
    cache_enabled = config["storage"].get("cache_enabled", False)
    settings_dict["CACHE_ENABLED"] = bool(cache_enabled)
    cache_path_override = config["storage"].get("cache_path")
    settings_dict["CACHE_PATH"] = cache_path_override or os.path.join(cache_base, "cache")
    max_size_gb = (
        config["storage"].get("cache_max_size_gb")
        if "cache_max_size_gb" in config["storage"]
        else config["storage"].get("max_size_gb", 10)
    )
    try:
        cache_bytes = int(float(max_size_gb) * 1024 * 1024 * 1024)
    except (TypeError, ValueError):
        cache_bytes = 10 * 1024 * 1024 * 1024
    settings_dict["CACHE_MAX_BYTES"] = max(cache_bytes, 0)

    chunk_max_size_gb = config["storage"].get("cache_chunk_max_size_gb")
    if chunk_max_size_gb is None:
        chunk_max_size_gb = config["storage"].get("chunk_max_size_gb", 10)
    try:
        chunk_cache_bytes = int(float(chunk_max_size_gb) * 1024 * 1024 * 1024)
    except (TypeError, ValueError):
        chunk_cache_bytes = 10 * 1024 * 1024 * 1024
    settings_dict["CACHE_CHUNK_MAX_BYTES"] = max(chunk_cache_bytes, 0)

    # Load vector store config
    settings_dict["VECTOR_STORE_PROVIDER"] = config["vector_store"]["provider"]
    if settings_dict["VECTOR_STORE_PROVIDER"] != "pgvector":
        raise ValueError(f"Unknown vector store provider selected: '{settings_dict['VECTOR_STORE_PROVIDER']}'")

    if "POSTGRES_URI" not in os.environ:
        raise ValueError(em.format(missing_value="POSTGRES_URI", field="vector_store.provider", value="pgvector"))

    # Load morphik config
    api_domain = config["morphik"].get("api_domain", "api.morphik.ai")
    # morphik_embedding_api_domain is always a list of endpoints
    embedding_api_endpoints = config["morphik"].get("morphik_embedding_api_domain", [f"https://{api_domain}"])
    secret_manager = config["morphik"].get("secret_manager", "env")

    settings_dict.update(
        {
            "ENABLE_COLPALI": config["morphik"]["enable_colpali"],
            "COLPALI_MODE": config["morphik"].get("colpali_mode", "local"),
            "MODE": config["morphik"].get("mode", "cloud"),
            "SECRET_MANAGER": secret_manager,
            "API_DOMAIN": api_domain,
            "MORPHIK_EMBEDDING_API_DOMAIN": embedding_api_endpoints,
        }
    )

    # Load pdf viewer config
    if "pdf_viewer" in config:
        settings_dict["PDF_VIEWER_FRONTEND_URL"] = config["pdf_viewer"].get(
            "frontend_url", "https://morphik.ai/api/pdf"
        )

    # Load graph config
    if config["graph"].get("mode", "local") == "local":
        settings_dict.update(
            {
                "GRAPH_MODE": "local",
                "GRAPH_PROVIDER": "litellm",
                "ENABLE_ENTITY_RESOLUTION": config["graph"].get("enable_entity_resolution", True),
            }
        )
    else:
        settings_dict.update(
            {
                "GRAPH_MODE": "api",
                "MORPHIK_GRAPH_BASE_URL": config["graph"].get("base_url", "https://graph-api.morphik.ai"),
                "MORPHIK_GRAPH_API_KEY": os.environ.get("MORPHIK_GRAPH_API_KEY", None),
            }
        )

    if "model" not in config["graph"]:
        raise ValueError("'model' is required in the graph configuration")
    settings_dict["GRAPH_MODEL"] = config["graph"]["model"]

    # Load document analysis config
    if "document_analysis" in config:
        settings_dict["DOCUMENT_ANALYSIS_MODEL"] = config["document_analysis"]["model"]

    # Load redis config
    if "redis" in config:
        redis_cfg = config["redis"]
        settings_dict.update(
            {
                "REDIS_URL": redis_cfg.get("url", "redis://localhost:6379/0"),
                "REDIS_HOST": redis_cfg.get("host", "localhost"),
                "REDIS_PORT": redis_cfg.get("port", 6379),
            }
        )

    # Load worker config
    if "worker" in config:
        worker_cfg = config["worker"]
        settings_dict.update(
            {
                "ARQ_MAX_JOBS": worker_cfg.get("arq_max_jobs", 1),
                "COLPALI_STORE_BATCH_SIZE": worker_cfg.get("colpali_store_batch_size", 16),
            }
        )

    # Load pdf config
    if "pdf" in config:
        pdf_cfg = config["pdf"]
        settings_dict["COLPALI_PDF_DPI"] = pdf_cfg.get("colpali_pdf_dpi", 150)

    # Load telemetry config
    if "telemetry" in config:
        telemetry_cfg = config["telemetry"]
        settings_dict.update(
            {
                "SERVICE_NAME": telemetry_cfg.get("service_name", "databridge-core"),
                "PROJECT_NAME": telemetry_cfg.get("project_name") or None,
                "TELEMETRY_UPLOAD_INTERVAL_HOURS": telemetry_cfg.get("upload_interval_hours", 4.0),
                "TELEMETRY_MAX_LOCAL_BYTES": telemetry_cfg.get("max_local_bytes", 1073741824),
            }
        )

    settings_dict["TELEMETRY_ENABLED"] = os.getenv("TELEMETRY", "").strip().lower() != "false"

    # Load LOCAL_URI_PASSWORD from environment
    settings_dict["LOCAL_URI_PASSWORD"] = os.environ.get("LOCAL_URI_PASSWORD")

    # Load LiteLLM config (dummy API key for providers that don't need auth)
    settings_dict["LITELLM_DUMMY_API_KEY"] = os.environ.get("LITELLM_DUMMY_API_KEY", "ollama")

    # Load multivector store config
    if "multivector_store" in config:
        settings_dict["MULTIVECTOR_STORE_PROVIDER"] = config["multivector_store"].get("provider", "postgres")

        # Check for Turbopuffer API key if using morphik provider
        if settings_dict["MULTIVECTOR_STORE_PROVIDER"] == "morphik":
            if "TURBOPUFFER_API_KEY" not in os.environ:
                raise ValueError(
                    em.format(missing_value="TURBOPUFFER_API_KEY", field="multivector_store.provider", value="morphik")
                )
            settings_dict["TURBOPUFFER_API_KEY"] = os.environ["TURBOPUFFER_API_KEY"]

    return Settings(**settings_dict)<|MERGE_RESOLUTION|>--- conflicted
+++ resolved
@@ -110,11 +110,8 @@
     STORAGE_PATH: Optional[str] = None
     AWS_REGION: Optional[str] = None
     S3_BUCKET: Optional[str] = None
-<<<<<<< HEAD
     S3_ENDPOINT_URL: Optional[str] = None
-=======
     S3_UPLOAD_CONCURRENCY: int = 16
->>>>>>> ee4d74e6
     CACHE_ENABLED: bool = False
     CACHE_MAX_BYTES: int = 10 * 1024 * 1024 * 1024
     CACHE_CHUNK_MAX_BYTES: int = 10 * 1024 * 1024 * 1024
