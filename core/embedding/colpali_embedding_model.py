--- conflicted
+++ resolved
@@ -5,15 +5,11 @@
 
 import numpy as np
 import torch
-<<<<<<< HEAD
+
 from colpali_engine.models import ColQwen2, ColQwen2Processor, ColQwen2_5, ColQwen2_5_Processor
 from transformers.utils.import_utils import is_flash_attn_2_available
 from PIL.Image import Image, open as open_image
-=======
-from colpali_engine.models import ColQwen2, ColQwen2Processor
-from PIL.Image import Image
-from PIL.Image import open as open_image
->>>>>>> 3a031126
+
 
 from core.embedding.base_embedding_model import BaseEmbeddingModel
 from core.models.chunk import Chunk
@@ -22,7 +18,6 @@
 
 
 class ColpaliEmbeddingModel(BaseEmbeddingModel):
-<<<<<<< HEAD
     def __init__(self, model_name: str = "vidore/colqwen2.5-v0.2"):
         device = (
             "mps"
@@ -52,17 +47,6 @@
                 )
             case _:
                 raise ValueError(f"Unsupported model name: {model_name}. Please use 'vidore/colqwen2.5-v0.2' or 'vidore/colqwen2-v1.0'.")
-=======
-    def __init__(self):
-        device = "mps" if torch.backends.mps.is_available() else "cuda" if torch.cuda.is_available() else "cpu"
-        self.model = ColQwen2.from_pretrained(
-            "vidore/colqwen2-v1.0",
-            torch_dtype=torch.bfloat16,
-            device_map=device,  # Automatically detect and use available device
-            attn_implementation="flash_attention_2" if device == "cuda" else "eager",
-        ).eval()
-        self.processor: ColQwen2Processor = ColQwen2Processor.from_pretrained("vidore/colqwen2-v1.0")
->>>>>>> 3a031126
 
     async def embed_for_ingestion(self, chunks: Union[Chunk, List[Chunk]]) -> List[np.ndarray]:
         if isinstance(chunks, Chunk):
