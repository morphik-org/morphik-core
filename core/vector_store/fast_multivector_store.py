--- conflicted
+++ resolved
@@ -334,11 +334,8 @@
                     aws_secret_key=settings.AWS_SECRET_ACCESS_KEY,
                     region_name=settings.AWS_REGION,
                     default_bucket=default_bucket or MULTIVECTOR_CHUNKS_BUCKET,
-<<<<<<< HEAD
                     endpoint_url=endpoint_url,
-=======
                     upload_concurrency=settings.S3_UPLOAD_CONCURRENCY,
->>>>>>> ee4d74e6
                 )
             case "local":
                 path = storage_path or "./storage"
