import asyncio
import base64
import json
import logging
import os
import tempfile
import time  # Add time import for profiling
import uuid
from datetime import UTC, datetime
from io import BytesIO
from typing import Any, AsyncGenerator, Dict, List, Optional, Type, Union

import arq
import filetype
import fitz  # PyMuPDF - faster alternative to pdf2image
import pdf2image
<<<<<<< HEAD
import torch
# from colpali_engine.models import ColIdefics3, ColIdefics3Processor
from fastapi import HTTPException, UploadFile
from filetype.types import IMAGE  # , DOCUMENT, document
from PIL.Image import Image 
=======

# from colpali_engine.models import ColIdefics3, ColIdefics3Processor
from fastapi import HTTPException, UploadFile
from filetype.types import IMAGE  # , DOCUMENT, document
from PIL import Image as PILImage
>>>>>>> 449e4294
from pydantic import BaseModel

from core.cache.base_cache import BaseCache
from core.cache.base_cache_factory import BaseCacheFactory
from core.completion.base_completion import BaseCompletionModel
from core.config import get_settings
from core.database.base_database import BaseDatabase
from core.embedding.base_embedding_model import BaseEmbeddingModel
# from core.embedding.colpali_embedding_model import ColpaliEmbeddingModel
from core.limits_utils import check_and_increment_limits, estimate_pages_by_chars
from core.models.chat import ChatMessage
from core.models.chunk import Chunk, DocumentChunk
from core.models.completion import ChunkSource, CompletionRequest, CompletionResponse
from core.models.documents import ChunkResult, Document, DocumentContent, DocumentResult, StorageFileInfo
from core.models.prompts import GraphPromptOverrides, QueryPromptOverrides
from core.parser.base_parser import BaseParser
from core.reranker.base_reranker import BaseReranker
from core.services.graph_service import GraphService
from core.services.morphik_graph_service import MorphikGraphService
from core.services.rules_processor import RulesProcessor
from core.storage.base_storage import BaseStorage
from core.vector_store.base_vector_store import BaseVectorStore

from ..models.auth import AuthContext
from ..models.folders import Folder
from ..models.graph import Graph

logger = logging.getLogger(__name__)
IMAGE = {im.mime for im in IMAGE}

CHARS_PER_TOKEN = 4
TOKENS_PER_PAGE = 630

settings = get_settings()


class DocumentService:
    async def _ensure_folder_exists(
        self, folder_name: Union[str, List[str]], document_id: str, auth: AuthContext
    ) -> Optional[Folder]:
        """
        Check if a folder exists, if not create it. Also adds the document to the folder.

        Args:
            folder_name: Name of the folder
            document_id: ID of the document to add to the folder
            auth: Authentication context

        Returns:
            Folder object if found or created, None on error
        """
        try:
            # If multiple folders provided, ensure each exists and contains the document
            if isinstance(folder_name, list):
                last_folder = None
                for fname in folder_name:
                    last_folder = await self._ensure_folder_exists(fname, document_id, auth)
                return last_folder

            # First check if the folder already exists
            folder = await self.db.get_folder_by_name(folder_name, auth)
            if folder:
                # Add document to existing folder
                if document_id not in folder.document_ids:
                    success = await self.db.add_document_to_folder(folder.id, document_id, auth)
                    if not success:
<<<<<<< HEAD
                        logger.warning(f"Failed to add document {document_id} to existing folder {folder.name}. This may be due to a race condition during ingestion - the document should be accessible shortly.")
=======
                        logger.warning(
                            f"Failed to add document {document_id} to existing folder {folder.name}. This may be due to a race condition during ingestion - the document should be accessible shortly."
                        )
>>>>>>> 449e4294
                        # Return the folder anyway since it exists, even if document addition failed
                        # The retry mechanism in add_document_to_folder should handle transient issues
                    else:
                        logger.info(f"Successfully added document {document_id} to existing folder {folder.name}")
                        # Queue workflows associated with this folder
                        await self._queue_folder_workflows(folder, document_id, auth)
                else:
                    logger.info(f"Document {document_id} is already in folder {folder.name}")
                return folder  # Folder already exists

            # Create a new folder
            folder = Folder(
                name=folder_name,
                document_ids=[document_id],
                app_id=auth.app_id,  # Add document_id to the new folder
            )

            await self.db.create_folder(folder, auth)

            # Note: Newly created folders don't have workflows yet, but we'll still call this
            # in case workflows are added via API before document ingestion completes
            await self._queue_folder_workflows(folder, document_id, auth)

            return folder

        except Exception as e:
            # Log error but don't raise - we want document ingestion to continue even if folder creation fails
            logger.error(f"Error ensuring folder exists: {e}")
            return None

    async def _queue_folder_workflows(self, folder: Folder, document_id: str, auth: AuthContext) -> None:
        """Note which workflows need to run for a document added to a folder.

        NOTE: This method no longer queues workflows. Actual execution happens after
        document processing completes via execute_pending_workflows().

        Args:
            folder: The folder containing workflows
            document_id: ID of the document that was just added
            auth: Authentication context
        """
        if not folder.workflow_ids:
            return

        # Just log that workflows will be executed later
        logger.info(
            f"Document {document_id} added to folder {folder.name} with {len(folder.workflow_ids)} workflows. "
            f"Workflows will execute after processing completes."
        )

    async def execute_pending_workflows(self, document_id: str, auth: AuthContext) -> None:
        """Execute all pending workflow runs for a document after processing is complete.

        This is called from the ingestion worker after document processing completes.
        It finds any workflows that were queued during folder operations and executes them.

        Args:
            document_id: ID of the document that just finished processing
            auth: Authentication context
        """
        try:
            # Get the document to find its folder
            doc = await self.db.get_document(document_id, auth)
            if not doc:
                logger.warning(f"Document {document_id} not found when trying to execute workflows")
                return

            folder_name = doc.folder_name
            if not folder_name:
                logger.debug(f"Document {document_id} has no folder, no workflows to execute")
                return

            # Get the folder
            folder = await self.db.get_folder_by_name(folder_name, auth)
            if not folder or not folder.workflow_ids:
                logger.debug(f"No workflows found for folder {folder_name}")
                return

            # Import workflow service
            try:
                from core.services_init import workflow_service
            except Exception as import_error:
                logger.error(f"Failed to import workflow service: {import_error}")
                from core.services.workflow_service import WorkflowService

                workflow_service = WorkflowService(database=self.db, document_service_ref=self)

            logger.info(
                f"Executing {len(folder.workflow_ids)} workflows for document {document_id} in folder {folder_name}"
            )

            # Queue and execute each workflow
            for workflow_id in folder.workflow_ids:
                try:
                    # Queue and execute the workflow
                    run = await workflow_service.queue_workflow_run(workflow_id, document_id, auth)
                    logger.info(f"Executing workflow {workflow_id} for document {document_id}, run ID: {run.id}")
                    await workflow_service.execute_workflow_run(run.id, auth)
                    logger.info(f"Completed workflow execution for run {run.id}")
                except Exception as e:
                    logger.error(f"Failed to execute workflow {workflow_id} for document {document_id}: {e}")
                    # Continue with other workflows

        except Exception as e:
            logger.error(f"Error executing pending workflows for document {document_id}: {e}")
            # Don't raise - workflow failures shouldn't break anything else

    def __init__(
        self,
        database: BaseDatabase,
        vector_store: BaseVectorStore,
        storage: BaseStorage,
        parser: BaseParser,
        embedding_model: BaseEmbeddingModel,
        completion_model: Optional[BaseCompletionModel] = None,
        cache_factory: Optional[BaseCacheFactory] = None,
        reranker: Optional[BaseReranker] = None,
        enable_colpali: bool = False,
        colpali_embedding_model = None, # Optional[ColpaliEmbeddingModel] = None,
        colpali_vector_store: Optional[BaseVectorStore] = None,
    ):
        self.db = database
        self.vector_store = vector_store
        self.storage = storage
        self.parser = parser
        self.embedding_model = embedding_model
        self.completion_model = completion_model
        self.reranker = reranker
        self.cache_factory = cache_factory
        self.rules_processor = RulesProcessor()
        self.colpali_embedding_model = colpali_embedding_model
        self.colpali_vector_store = colpali_vector_store

        # Initialize the graph service only if completion_model is provided
        # (e.g., not needed for ingestion worker)
        if completion_model is not None:
            self.graph_service = (
                GraphService(
                    db=database,
                    embedding_model=embedding_model,
                    completion_model=completion_model,
                )
                if settings.GRAPH_MODE == "local"
                else MorphikGraphService(
                    db=database,
                    embedding_model=embedding_model,
                    completion_model=completion_model,
                    base_url=settings.MORPHIK_GRAPH_BASE_URL,
                    graph_api_key=settings.MORPHIK_GRAPH_API_KEY,
                )
            )
        else:
            self.graph_service = None

        # MultiVectorStore initialization is now handled in the FastAPI startup event
        # so we don't need to initialize it here again

        # Cache-related data structures
        # Maps cache name to active cache object
        self.active_caches: Dict[str, BaseCache] = {}

        # Store for aggregated metadata from chunk rules
        self._last_aggregated_metadata: Dict[str, Any] = {}

    async def retrieve_chunks(
        self,
        query: str,
        auth: AuthContext,
        filters: Optional[Dict[str, Any]] = None,
        k: int = 5,
        min_score: float = 0.0,
        use_reranking: Optional[bool] = None,
        use_colpali: Optional[bool] = None,
        folder_name: Optional[Union[str, List[str]]] = None,
        end_user_id: Optional[str] = None,
        perf_tracker: Optional[Any] = None,  # Performance tracker from API layer
        padding: int = 0,  # Number of additional chunks to retrieve before and after matched chunks
    ) -> List[ChunkResult]:
        """Retrieve relevant chunks."""

        # Use provided performance tracker or create a local one
        if perf_tracker:
            local_perf = False
        else:
            # For standalone calls, create local performance tracking
            local_perf = True
            retrieve_start_time = time.time()
            phase_times = {}

        # 4 configurations:
        # 1. No reranking, no colpali -> just return regular chunks
        # 2. No reranking, colpali  -> return colpali chunks + regular chunks - no need to run smaller colpali model
        # 3. Reranking, no colpali -> sort regular chunks by re-ranker score
        # 4. Reranking, colpali -> return merged chunks sorted by smaller colpali model score

        # Setup phase
        if perf_tracker:
            perf_tracker.start_phase("retrieve_setup")
        else:
            setup_start = time.time()

        settings = get_settings()
        should_rerank = use_reranking if use_reranking is not None else settings.USE_RERANKING
        using_colpali = (use_colpali if use_colpali is not None else False) and settings.ENABLE_COLPALI

        # Build system filters for folder_name and end_user_id
        system_filters = {}
        if folder_name:
            # Allow folder_name to be a single string or list[str]
            system_filters["folder_name"] = folder_name
        if end_user_id:
            system_filters["end_user_id"] = end_user_id
        # Note: Don't add auth.app_id here - it's already handled in _build_access_filter_optimized

        # Launch embedding queries concurrently
        embedding_tasks = [self.embedding_model.embed_for_query(query)]
        if using_colpali and self.colpali_embedding_model:
            embedding_tasks.append(self.colpali_embedding_model.embed_for_query(query))

        if not perf_tracker:
            phase_times["setup"] = time.time() - setup_start

        # Run embeddings and document authorization in parallel
        if perf_tracker:
            perf_tracker.start_phase("retrieve_embeddings_and_auth")
        else:
            parallel_start = time.time()

        # Create tasks with individual timing to measure embeddings vs auth separately
        async def timed_embeddings():
            embedding_start = time.time()
            result = await asyncio.gather(*embedding_tasks)
            embedding_duration = time.time() - embedding_start
            if perf_tracker:
                perf_tracker.add_suboperation("retrieve_embeddings", embedding_duration, "retrieve_embeddings_and_auth")
            else:
                phase_times["retrieve_embeddings"] = embedding_duration
            return result
<<<<<<< HEAD
        
=======

>>>>>>> 449e4294
        async def timed_auth():
            auth_start = time.time()
            result = await self.db.find_authorized_and_filtered_documents(auth, filters, system_filters)
            auth_duration = time.time() - auth_start
            if perf_tracker:
                perf_tracker.add_suboperation("retrieve_auth", auth_duration, "retrieve_embeddings_and_auth")
            else:
                phase_times["retrieve_auth"] = auth_duration
            return result

        results = await asyncio.gather(
            timed_embeddings(),
            timed_auth(),
        )

        embedding_results, doc_ids = results
        query_embedding_regular = embedding_results[0]
        query_embedding_multivector = embedding_results[1] if len(embedding_results) > 1 else None

        if not perf_tracker:
            phase_times["retrieve_embeddings_and_auth"] = time.time() - parallel_start

        logger.info("Generated query embedding")

        if not doc_ids:
            logger.info("No authorized documents found")
            return []
        logger.info(f"Found {len(doc_ids)} authorized documents")

        # Vector search phase
        if perf_tracker:
            perf_tracker.start_phase("retrieve_vector_search")
        else:
            search_setup_start = time.time()

        # Check if we're using colpali multivector search
        search_multi = using_colpali and self.colpali_vector_store and query_embedding_multivector is not None

        # For regular reranking (without colpali), we'll use the existing reranker if available
        # For colpali reranking, we'll handle it in _combine_multi_and_regular_chunks
        use_standard_reranker = should_rerank and (not search_multi) and self.reranker is not None

        # Search chunks with vector similarity in parallel
        # When using standard reranker, we get more chunks initially to improve reranking quality
        search_tasks = [
            self.vector_store.query_similar(
                query_embedding_regular, k=10 * k if use_standard_reranker else k, doc_ids=doc_ids, app_id=auth.app_id
            )
        ]

        if search_multi:
            search_tasks.append(
                self.colpali_vector_store.query_similar(
                    query_embedding_multivector, k=k, doc_ids=doc_ids, app_id=auth.app_id
                )
            )

        if not perf_tracker:
            phase_times["search_setup"] = time.time() - search_setup_start

        # Execute vector searches
        if not perf_tracker:
            vector_search_start = time.time()

        search_results = await asyncio.gather(*search_tasks)
        chunks = search_results[0]
        chunks_multivector = search_results[1] if len(search_results) > 1 else []

        if not perf_tracker:
            phase_times["vector_search"] = time.time() - vector_search_start

        logger.debug(f"Found {len(chunks)} similar chunks via regular embedding")
        if using_colpali:
            logger.debug(
                f"Found {len(chunks_multivector)} similar chunks via multivector embedding "
                f"since we are also using colpali"
            )

        # Rerank chunks using the standard reranker if enabled and available
        # This handles configuration 3: Reranking without colpali
        if perf_tracker:
            perf_tracker.start_phase("retrieve_reranking")
        else:
            reranking_start = time.time()

        if chunks and use_standard_reranker:
            chunks = await self.reranker.rerank(query, chunks)
            chunks.sort(key=lambda x: x.score, reverse=True)
            chunks = chunks[:k]
            logger.debug(f"Reranked {k*10} chunks and selected the top {k}")

        if not perf_tracker:
            phase_times["reranking"] = time.time() - reranking_start

        # Combine multiple chunk sources if needed
        if perf_tracker:
            perf_tracker.start_phase("retrieve_chunk_combination")
        else:
            combination_start = time.time()

        chunks = await self._combine_multi_and_regular_chunks(
            query, chunks, chunks_multivector, should_rerank=should_rerank
        )

        if not perf_tracker:
            phase_times["chunk_combination"] = time.time() - combination_start

        # Apply padding if requested and using colpali
        if padding > 0 and using_colpali:
            if perf_tracker:
                perf_tracker.start_phase("retrieve_padding")
            else:
                padding_start = time.time()

            chunks = await self._apply_padding_to_chunks(chunks, padding, auth)

            if not perf_tracker:
                phase_times["padding"] = time.time() - padding_start

        # Create and return chunk results
        if perf_tracker:
            perf_tracker.start_phase("retrieve_result_creation")
        else:
            result_creation_start = time.time()

        results = await self._create_chunk_results(auth, chunks)

        if not perf_tracker:
            phase_times["result_creation"] = time.time() - result_creation_start

        # Log performance summary only for standalone calls
        if local_perf:
            total_time = time.time() - retrieve_start_time
            logger.info("=== DocumentService.retrieve_chunks Performance Summary ===")
            logger.info(f"Total retrieve_chunks time: {total_time:.2f}s")
            for phase, duration in sorted(phase_times.items(), key=lambda x: x[1], reverse=True):
                percentage = (duration / total_time) * 100 if total_time > 0 else 0
                logger.info(f"  - {phase}: {duration:.2f}s ({percentage:.1f}%)")
            logger.info(f"Returning {len(results)} chunk results")
            logger.info("==========================================================")

        return results

    async def _combine_multi_and_regular_chunks(
        self,
        query: str,
        chunks: List[DocumentChunk],
        chunks_multivector: List[DocumentChunk],
        should_rerank: bool = None,
    ):
        """Combine and potentially rerank regular and colpali chunks based on configuration.

        ### 4 configurations:
        1. No reranking, no colpali -> just return regular chunks - this already happens upstream, correctly
        2. No reranking, colpali  -> return colpali chunks + regular chunks - no need to run smaller colpali model
        3. Reranking, no colpali -> sort regular chunks by re-ranker score - this already happens upstream, correctly
        4. Reranking, colpali -> return merged chunks sorted by smaller colpali model score

        Args:
            query: The user query
            chunks: Regular chunks with embeddings
            chunks_multivector: Colpali multi-vector chunks
            should_rerank: Whether reranking is enabled
        """
        # Handle simple cases first
        if len(chunks_multivector) == 0:
            return chunks
        if len(chunks) == 0:
            return chunks_multivector

        # Use global setting if not provided
        if should_rerank is None:
            settings = get_settings()
            should_rerank = settings.USE_RERANKING

        # Check if we need to run the reranking - if reranking is disabled, we just combine the chunks
        # This is Configuration 2: No reranking, with colpali
        if not should_rerank:
            # For configuration 2, simply combine the chunks with multivector chunks first
            # since they are generally higher quality
            return chunks_multivector + chunks

        # Configuration 4: Reranking with colpali
        # Use colpali as a reranker to get consistent similarity scores for both types of chunks
        # IMPORTANT: Multivector chunks already have proper ColPali similarity scores from their vector store,
        # so we should preserve those. Only rescore regular text chunks to make them comparable.
<<<<<<< HEAD

=======
>>>>>>> 449e4294
        return chunks_multivector + chunks

    def _count_tokens_simple(self, text: str) -> int:
        """Simple token counting using whitespace splitting.

        This is a conservative estimate that works well for batching purposes.
        """
        return len(text.split())

    def _batch_chunks_by_tokens(self, chunks: List[DocumentChunk], max_tokens: int = 6000) -> List[List[DocumentChunk]]:
        """Batch chunks to ensure total token count doesn't exceed max_tokens.

        Args:
            chunks: List of chunks to batch
            max_tokens: Maximum tokens per batch (conservative limit under 8192)

        Returns:
            List of chunk batches
        """
        if not chunks:
            return []

        batches = []
        current_batch = []
        current_tokens = 0

        for chunk in chunks:
            chunk_tokens = self._count_tokens_simple(chunk.content)

            # If a single chunk exceeds the limit, put it in its own batch
            if chunk_tokens > max_tokens:
                if current_batch:
                    batches.append(current_batch)
                    current_batch = []
                    current_tokens = 0
                batches.append([chunk])
                logger.warning(f"Chunk with {chunk_tokens} tokens exceeds limit of {max_tokens}")
                continue

            # If adding this chunk would exceed the limit, start a new batch
            if current_tokens + chunk_tokens > max_tokens:
                if current_batch:
                    batches.append(current_batch)
                current_batch = [chunk]
                current_tokens = chunk_tokens
            else:
                current_batch.append(chunk)
                current_tokens += chunk_tokens

        # Add the last batch if it has chunks
        if current_batch:
            batches.append(current_batch)

        logger.info(f"Created {len(batches)} batches from {len(chunks)} chunks")
        return batches

    async def _apply_padding_to_chunks(
        self,
        chunks: List[DocumentChunk],
        padding: int,
        auth: AuthContext,
    ) -> List[DocumentChunk]:
        """
        Apply padding to chunks by retrieving additional chunks before and after each matched chunk.
        This is only relevant for ColPali retrieval path where chunks correspond to pages.
        Only applies to image chunks - non-image chunks are filtered out when padding is enabled.

        Args:
            chunks: Original matched chunks
            padding: Number of chunks to retrieve before and after each matched chunk
            auth: Authentication context for access control

        Returns:
            List of image chunks with padding applied (deduplicated)
        """
        if not chunks or padding <= 0:
            return chunks
        logger.info(f"chunks: {[chunk.content[:100] for chunk in chunks]}")

        # Filter to only image chunks when padding is enabled
        image_chunks = [chunk for chunk in chunks if chunk.content.startswith("data")]

        if not image_chunks:
            # No image chunks to pad, return empty list since padding is only for images
            logger.info("No image chunks found for padding, returning empty list")
            return []

        logger.info(
            f"Applying padding of {padding} to {len(image_chunks)} image chunks (filtered from {len(chunks)} total chunks)"
        )

        # Group image chunks by document to apply padding efficiently
        chunks_by_doc = {}
        for chunk in image_chunks:
            if chunk.document_id not in chunks_by_doc:
                chunks_by_doc[chunk.document_id] = []
            chunks_by_doc[chunk.document_id].append(chunk)

        # Collect all chunk identifiers we need to retrieve (including padding)
        chunk_identifiers_to_retrieve = set()

        for doc_id, doc_chunks in chunks_by_doc.items():
            for chunk in doc_chunks:
                # Add the original chunk
                chunk_identifiers_to_retrieve.add((doc_id, chunk.chunk_number))

                # Add padding chunks before and after
                for i in range(1, padding + 1):
                    # Add chunks before (if chunk_number > i)
                    if chunk.chunk_number >= i:
                        chunk_identifiers_to_retrieve.add((doc_id, chunk.chunk_number - i))

                    # Add chunks after
                    chunk_identifiers_to_retrieve.add((doc_id, chunk.chunk_number + i))

        logger.debug(f"Need to retrieve {len(chunk_identifiers_to_retrieve)} chunks total (including padding)")

        # Convert to list for batch retrieval
        chunk_identifiers = list(chunk_identifiers_to_retrieve)

        # Use colpali vector store for retrieval since padding is only for colpali path
        if self.colpali_vector_store:
            try:
                padded_chunks = await self.colpali_vector_store.get_chunks_by_id(chunk_identifiers, auth.app_id)
                logger.debug(f"Retrieved {len(padded_chunks)} chunks from colpali vector store")
            except Exception as e:
                logger.error(f"Error retrieving padded chunks from colpali vector store: {e}")
                # Fallback to original image chunks if padding fails
                return image_chunks
        else:
            logger.warning("ColPali vector store not available for padding, returning original image chunks")
            return image_chunks

        # Filter retrieved chunks to only image chunks (padding chunks should also be images)
        padded_image_chunks = [chunk for chunk in padded_chunks if chunk.content.startswith("data")]
        logger.debug(f"Filtered to {len(padded_image_chunks)} image chunks from {len(padded_chunks)} retrieved chunks")

        # # Create a mapping to preserve original scores for matched chunks
        # original_scores = {(chunk.document_id, chunk.chunk_number): chunk.score for chunk in image_chunks}

        # # Apply original scores to matched chunks, set score to 0 for padding chunks
        # for chunk in padded_image_chunks:
        #     key = (chunk.document_id, chunk.chunk_number)
        #     if key in original_scores:
        #         chunk.score = original_scores[key]
        #     else:
        #         # This is a padding chunk, set a lower score
        #         chunk.score = 0.0
        chunk_id = set()
        chunks = []
        for chunk in padded_image_chunks:
            if f"{chunk.document_id}-{chunk.chunk_number}" in chunk_id:
                continue
            chunks.append(chunk)
            chunk_id.add(f"{chunk.document_id}-{chunk.chunk_number}")

        # Sort by score (original matched chunks first, then padding chunks)
        # Sort by (document_id, chunk_number) to ensure numeric order across chunks
        chunks.sort(key=lambda x: (x.document_id, x.chunk_number))

        logger.info(f"Applied padding: returning {len(chunks)} image chunks (was {len(image_chunks)} image chunks)")
        return chunks

    async def _create_grouped_chunk_response_from_results(
        self,
        original_chunk_results: List[ChunkResult],
        final_chunk_results: List[ChunkResult],
        padding: int,
    ):  # -> "GroupedChunkResponse"
        """
        Create a grouped response directly from ChunkResult objects.

        Args:
            original_chunk_results: The original matched chunks (before padding)
            final_chunk_results: All chunks including padding
            padding: The padding value used

        Returns:
            GroupedChunkResponse with both flat and grouped results
        """
        from core.models.documents import ChunkGroup, GroupedChunkResponse

        # Create mapping of original chunks for easy lookup
        original_chunk_keys = {(chunk.document_id, chunk.chunk_number) for chunk in original_chunk_results}

        # Mark chunks as padding or not
        for result in final_chunk_results:
            result.is_padding = (result.document_id, result.chunk_number) not in original_chunk_keys

        # If no padding was applied, return simple response
        if padding == 0:
            return GroupedChunkResponse(
                chunks=final_chunk_results,
                groups=[
                    ChunkGroup(main_chunk=result, padding_chunks=[], total_chunks=1) for result in final_chunk_results
                ],
                total_results=len(final_chunk_results),
                has_padding=False,
            )

        # Group chunks by main chunks
        groups = []
        processed_chunks = set()

        # First, identify all main (non-padding) chunks
        main_chunks = [result for result in final_chunk_results if not result.is_padding]

        for main_chunk in main_chunks:
            if (main_chunk.document_id, main_chunk.chunk_number) in processed_chunks:
                continue

            # Find all padding chunks for this main chunk
            padding_chunks = []

            # Look for chunks in the padding range
            for i in range(1, padding + 1):
                # Check chunks before
                before_key = (main_chunk.document_id, main_chunk.chunk_number - i)
                after_key = (main_chunk.document_id, main_chunk.chunk_number + i)

                for result in final_chunk_results:
                    result_key = (result.document_id, result.chunk_number)
                    if result.is_padding and (result_key == before_key or result_key == after_key):
                        padding_chunks.append(result)
                        processed_chunks.add(result_key)

            # Create group
            group = ChunkGroup(
                main_chunk=main_chunk, padding_chunks=padding_chunks, total_chunks=1 + len(padding_chunks)
            )
            groups.append(group)
            processed_chunks.add((main_chunk.document_id, main_chunk.chunk_number))

        return GroupedChunkResponse(
            chunks=final_chunk_results, groups=groups, total_results=len(final_chunk_results), has_padding=padding > 0
        )

    async def retrieve_chunks_grouped(
        self,
        query: str,
        auth: AuthContext,
        filters: Optional[Dict[str, Any]] = None,
        k: int = 5,
        min_score: float = 0.0,
        use_reranking: Optional[bool] = None,
        use_colpali: Optional[bool] = None,
        folder_name: Optional[Union[str, List[str]]] = None,
        end_user_id: Optional[str] = None,
        perf_tracker: Optional[Any] = None,
        padding: int = 0,
    ):  # -> "GroupedChunkResponse"
        """
        Retrieve chunks with grouped response format that differentiates main chunks from padding.

        Returns both flat results (for backward compatibility) and grouped results (for UI).
        """
        # Get original chunks before padding (as ChunkResult objects)
        original_chunk_results = await self.retrieve_chunks(
            query,
            auth,
            filters,
            k,
            min_score,
            use_reranking,
            use_colpali,
            folder_name,
            end_user_id,
            perf_tracker,
            padding=0,  # No padding for original
        )

        # Get final chunks with padding (as ChunkResult objects)
        if padding > 0 and use_colpali:
            final_chunk_results = await self.retrieve_chunks(
                query,
                auth,
                filters,
                k,
                min_score,
                use_reranking,
                use_colpali,
                folder_name,
                end_user_id,
                perf_tracker,
                padding,
            )
        else:
            final_chunk_results = original_chunk_results

        # Create grouped response directly from ChunkResult objects
        return await self._create_grouped_chunk_response_from_results(
            original_chunk_results, final_chunk_results, padding
        )

    async def retrieve_docs(
        self,
        query: str,
        auth: AuthContext,
        filters: Optional[Dict[str, Any]] = None,
        k: int = 5,
        min_score: float = 0.0,
        use_reranking: Optional[bool] = None,
        use_colpali: Optional[bool] = None,
        folder_name: Optional[Union[str, List[str]]] = None,
        end_user_id: Optional[str] = None,
    ) -> List[DocumentResult]:
        """Retrieve relevant documents."""
        # Get chunks first
        chunks = await self.retrieve_chunks(
            query, auth, filters, k, min_score, use_reranking, use_colpali, folder_name, end_user_id
        )
        # Convert to document results
        results = await self._create_document_results(auth, chunks)
        documents = list(results.values())
        logger.info(f"Returning {len(documents)} document results")
        return documents

    async def batch_retrieve_documents(
        self,
        document_ids: List[str],
        auth: AuthContext,
        folder_name: Optional[Union[str, List[str]]] = None,
        end_user_id: Optional[str] = None,
    ) -> List[Document]:
        """
        Retrieve multiple documents by their IDs in a single batch operation.

        Args:
            document_ids: List of document IDs to retrieve
            auth: Authentication context

        Returns:
            List of Document objects that user has access to
        """
        if not document_ids:
            return []

        # Build system filters for folder_name and end_user_id
        system_filters = {}
        if folder_name:
            system_filters["folder_name"] = folder_name
        if end_user_id:
            system_filters["end_user_id"] = end_user_id
        # Note: Don't add auth.app_id here - it's already handled in _build_access_filter_optimized

        # Use the database's batch retrieval method
        documents = await self.db.get_documents_by_id(document_ids, auth, system_filters)
        logger.info(f"Batch retrieved {len(documents)} documents out of {len(document_ids)} requested")
        return documents

    async def batch_retrieve_chunks(
        self,
        chunk_ids: List[ChunkSource],
        auth: AuthContext,
        folder_name: Optional[Union[str, List[str]]] = None,
        end_user_id: Optional[str] = None,
        use_colpali: Optional[bool] = None,
    ) -> List[ChunkResult]:
        """
        Retrieve specific chunks by their document ID and chunk number in a single batch operation.

        Args:
            chunk_ids: List of ChunkSource objects with document_id and chunk_number
            auth: Authentication context
            folder_name: Optional folder to scope the operation to
            end_user_id: Optional end-user ID to scope the operation to
            use_colpali: Whether to use colpali multimodal features for image chunks

        Returns:
            List of ChunkResult objects
        """
        if not chunk_ids:
            return []

        # Collect unique document IDs to check authorization in a single query
        doc_ids = list({source.document_id for source in chunk_ids})

        # Find authorized documents in a single query
        authorized_docs = await self.batch_retrieve_documents(doc_ids, auth, folder_name, end_user_id)
        authorized_doc_ids = {doc.external_id for doc in authorized_docs}

        # Filter sources to only include authorized documents
        authorized_sources = [source for source in chunk_ids if source.document_id in authorized_doc_ids]

        if not authorized_sources:
            return []

        # Create list of (document_id, chunk_number) tuples for vector store query
        chunk_identifiers = [(source.document_id, source.chunk_number) for source in authorized_sources]

        # Set up vector store retrieval tasks
        retrieval_tasks = [self.vector_store.get_chunks_by_id(chunk_identifiers, auth.app_id)]

        # Add colpali vector store task if needed
        settings = get_settings()
        if use_colpali and settings.ENABLE_COLPALI and self.colpali_vector_store:
            logger.info("Preparing to retrieve chunks from both regular and colpali vector stores")
            retrieval_tasks.append(self.colpali_vector_store.get_chunks_by_id(chunk_identifiers, auth.app_id))

        # Execute vector store retrievals in parallel
        try:
            vector_results = await asyncio.gather(*retrieval_tasks, return_exceptions=True)

            # Process regular chunks
            chunks = vector_results[0] if not isinstance(vector_results[0], Exception) else []

            # Process colpali chunks if available
            if len(vector_results) > 1 and not isinstance(vector_results[1], Exception):
                colpali_chunks = vector_results[1]

                if colpali_chunks:
                    # Create a dictionary of (doc_id, chunk_number) -> chunk for fast lookup
                    chunk_dict = {(c.document_id, c.chunk_number): c for c in chunks}

                    logger.debug(f"Found {len(colpali_chunks)} chunks in colpali store")
                    for colpali_chunk in colpali_chunks:
                        key = (colpali_chunk.document_id, colpali_chunk.chunk_number)
                        # Replace chunks with colpali chunks when available
                        chunk_dict[key] = colpali_chunk

                    # Update chunks list with the combined/replaced chunks
                    chunks = list(chunk_dict.values())
                    logger.info(f"Enhanced {len(colpali_chunks)} chunks with colpali/multimodal data")

            # Handle any exceptions that occurred during retrieval
            for i, result in enumerate(vector_results):
                if isinstance(result, Exception):
                    store_type = "regular" if i == 0 else "colpali"
                    logger.error(f"Error retrieving chunks from {store_type} vector store: {result}", exc_info=True)
                    if i == 0:  # If regular store failed, we can't proceed
                        return []

        except Exception as e:
            logger.error(f"Error during parallel chunk retrieval: {e}", exc_info=True)
            return []

        # Create a mapping of original scores from ChunkSource objects (O(n) time)
        score_map = {
            (source.document_id, source.chunk_number): source.score
            for source in authorized_sources
            if source.score is not None
        }

        # Apply original scores to the retrieved chunks (O(m) time with O(1) lookups)
        for chunk in chunks:
            key = (chunk.document_id, chunk.chunk_number)
            if key in score_map:
                chunk.score = score_map[key]
                logger.debug(f"Restored score {chunk.score} for chunk {key}")

        # Sort chunks by score in descending order (highest score first)
        chunks.sort(key=lambda x: x.score, reverse=True)
        logger.debug(f"Sorted {len(chunks)} chunks by score")

        # Convert to chunk results
        results = await self._create_chunk_results(auth, chunks)
        logger.info(f"Batch retrieved {len(results)} chunks out of {len(chunk_ids)} requested")
        return results

    async def query(
        self,
        query: str,
        auth: AuthContext,
        filters: Optional[Dict[str, Any]] = None,
        k: int = 20,  # from contextual embedding paper
        min_score: float = 0.0,
        max_tokens: Optional[int] = None,
        temperature: Optional[float] = None,
        use_reranking: Optional[bool] = None,
        use_colpali: Optional[bool] = None,
        graph_name: Optional[str] = None,
        hop_depth: int = 1,
        include_paths: bool = False,
        prompt_overrides: Optional["QueryPromptOverrides"] = None,
        folder_name: Optional[Union[str, List[str]]] = None,
        end_user_id: Optional[str] = None,
        schema: Optional[Union[Type[BaseModel], Dict[str, Any]]] = None,
        chat_history: Optional[List[ChatMessage]] = None,
        perf_tracker: Optional[Any] = None,  # Performance tracker from API layer
        stream_response: Optional[bool] = False,
        llm_config: Optional[Dict[str, Any]] = None,
        padding: int = 0,  # Number of additional chunks to retrieve before and after matched chunks
        inline_citations: bool = False,  # Whether to include inline citations with filename and page number
    ) -> Union[CompletionResponse, tuple[AsyncGenerator[str, None], List[ChunkSource]]]:
        """Generate completion using relevant chunks as context.

        When graph_name is provided, the query will leverage the knowledge graph
        to enhance retrieval by finding relevant entities and their connected documents.

        Args:
            query: The query text
            auth: Authentication context
            filters: Optional metadata filters for documents
            k: Number of chunks to retrieve
            min_score: Minimum similarity score
            max_tokens: Maximum tokens for completion
            temperature: Temperature for completion
            use_reranking: Whether to use reranking
            use_colpali: Whether to use colpali embedding
            graph_name: Optional name of the graph to use for knowledge graph-enhanced retrieval
            hop_depth: Number of relationship hops to traverse in the graph (1-3)
            include_paths: Whether to include relationship paths in the response
            prompt_overrides: Optional customizations for entity extraction, resolution, and query prompts
            folder_name: Optional folder to scope the operation to
            end_user_id: Optional end-user ID to scope the operation to
            schema: Optional schema for structured output
        """
        # Use provided performance tracker or create a local one for standalone calls
        if perf_tracker:
            local_perf = False
        else:
            local_perf = True
            query_start_time = time.time()
            phase_times = {}

        # Graph routing check
        if perf_tracker:
            perf_tracker.start_phase("graph_routing_check")
        else:
            graph_check_start = time.time()

        if graph_name:
            # Use knowledge graph enhanced retrieval via GraphService
            return await self.graph_service.query_with_graph(
                query=query,
                graph_name=graph_name,
                auth=auth,
                document_service=self,
                filters=filters,
                k=k,
                min_score=min_score,
                max_tokens=max_tokens,
                temperature=temperature,
                use_reranking=use_reranking,
                use_colpali=use_colpali,
                hop_depth=hop_depth,
                include_paths=include_paths,
                prompt_overrides=prompt_overrides,
                folder_name=folder_name,
                end_user_id=end_user_id,
                stream_response=stream_response,
            )

        if not perf_tracker:
            phase_times["graph_routing_check"] = time.time() - graph_check_start

        # Standard retrieval without graph
        if perf_tracker:
            perf_tracker.start_phase("chunk_retrieval")
        else:
            chunk_retrieval_start = time.time()

        chunks = await self.retrieve_chunks(
            query,
            auth,
            filters,
            k,
            min_score,
            use_reranking,
            use_colpali,
            folder_name,
            end_user_id,
            perf_tracker,
            padding,
        )

        if not perf_tracker:
            phase_times["chunk_retrieval"] = time.time() - chunk_retrieval_start

        # Create document results
        if perf_tracker:
            perf_tracker.start_phase("document_results_creation")
        else:
            doc_results_start = time.time()

        documents = await self._create_document_results(auth, chunks)

        if not perf_tracker:
            phase_times["document_results_creation"] = time.time() - doc_results_start

        # Create augmented chunk contents
        if perf_tracker:
            perf_tracker.start_phase("content_augmentation")
        else:
            augmentation_start = time.time()

        chunk_contents = [chunk.augmented_content(documents[chunk.document_id]) for chunk in chunks]

        # Collect chunk metadata for inline citations if enabled
        chunk_metadata = None
        if inline_citations:
            chunk_metadata = []
            for chunk in chunks:
                # Get the document for this chunk
                doc = documents.get(chunk.document_id, {})
                filename = (
                    chunk.filename or doc.metadata.get("filename", "unknown") if hasattr(doc, "metadata") else "unknown"
                )

                # Check if this is a ColPali/image chunk
                is_colpali = chunk.metadata.get("is_image", False)

                metadata = {
                    "filename": filename,
                    "chunk_number": chunk.chunk_number,
                    "document_id": chunk.document_id,
                    "is_colpali": is_colpali,
                }

                # For ColPali chunks, chunk_number corresponds to page number (0-indexed)
                # Add 1 to make it 1-indexed for user display
                if is_colpali:
                    metadata["page_number"] = chunk.chunk_number + 1
                else:
                    # For regular text chunks, check if page_number is stored in metadata
                    metadata["page_number"] = chunk.metadata.get("page_number")

                chunk_metadata.append(metadata)

        if not perf_tracker:
            phase_times["content_augmentation"] = time.time() - augmentation_start

        # Collect sources information
        if perf_tracker:
            perf_tracker.start_phase("sources_collection")
        else:
            sources_start = time.time()

        sources = [
            ChunkSource(document_id=chunk.document_id, chunk_number=chunk.chunk_number, score=chunk.score)
            for chunk in chunks
        ]

        if not perf_tracker:
            phase_times["sources_collection"] = time.time() - sources_start

        # Generate completion with prompt override if provided
        if perf_tracker:
            perf_tracker.start_phase("completion_generation")
        else:
            completion_start = time.time()

        custom_prompt_template = None
        if prompt_overrides and prompt_overrides.query:
            custom_prompt_template = prompt_overrides.query.prompt_template

        request = CompletionRequest(
            query=query,
            context_chunks=chunk_contents,
            max_tokens=max_tokens,
            temperature=temperature,
            prompt_template=custom_prompt_template,
            schema=schema,
            chat_history=chat_history,
            stream_response=stream_response,
            llm_config=llm_config,
            inline_citations=inline_citations,
            chunk_metadata=chunk_metadata,
        )

        response = await self.completion_model.complete(request)

        if not perf_tracker:
            phase_times["completion_generation"] = time.time() - completion_start

        # Handle streaming vs non-streaming responses
        if stream_response:
            # For streaming responses, return the async generator and sources separately

            # Log performance summary for streaming calls
            if local_perf:
                total_time = time.time() - query_start_time
                logger.info("=== DocumentService.query Performance Summary (Streaming) ===")
                logger.info(f"Total setup time: {total_time:.2f}s")
                for phase, duration in sorted(phase_times.items(), key=lambda x: x[1], reverse=True):
                    percentage = (duration / total_time) * 100 if total_time > 0 else 0
                    logger.info(f"  - {phase}: {duration:.2f}s ({percentage:.1f}%)")
                logger.info(f"Starting streaming with {len(sources)} sources")
                logger.info("=" * 59)

            return response, sources
        else:
            # Add sources information at the document service level for non-streaming
            response.sources = sources

            # Log performance summary only for standalone calls
            if local_perf:
                total_time = time.time() - query_start_time
                logger.info("=== DocumentService.query Performance Summary ===")
                logger.info(f"Total query time: {total_time:.2f}s")
                for phase, duration in sorted(phase_times.items(), key=lambda x: x[1], reverse=True):
                    percentage = (duration / total_time) * 100 if total_time > 0 else 0
                    logger.info(f"  - {phase}: {duration:.2f}s ({percentage:.1f}%)")
                logger.info(f"Generated completion with {len(sources)} sources")
                logger.info("================================================")

            return response

    async def ingest_text(
        self,
        content: str,
        filename: Optional[str] = None,
        metadata: Optional[Dict[str, Any]] = None,
        auth: AuthContext = None,
        rules: Optional[List[str]] = None,
        use_colpali: Optional[bool] = None,
        folder_name: Optional[str] = None,
        end_user_id: Optional[str] = None,
    ) -> Document:
        """Ingest a text document."""
        if "write" not in auth.permissions:
            logger.error(f"User {auth.entity_id} does not have write permission")
            raise PermissionError("User does not have write permission")

        # First check ingest limits if in cloud mode
        from core.config import get_settings

        settings = get_settings()

        doc = Document(
            content_type="text/plain",
            filename=filename,
            metadata=metadata or {},
            folder_name=folder_name,
            end_user_id=end_user_id,
            app_id=auth.app_id,
        )

        # Check if the folder exists, if not create it (only when folder_name is provided)
        if folder_name:
            await self._ensure_folder_exists(folder_name, doc.external_id, auth)

        logger.debug(f"Created text document record with ID {doc.external_id}")

        if settings.MODE == "cloud" and auth.user_id:
            # Verify limits before heavy processing
            num_pages = estimate_pages_by_chars(len(content))
            await check_and_increment_limits(
                auth,
                "ingest",
                num_pages,
                doc.external_id,
                verify_only=True,
            )

        # === Apply post_parsing rules ===
        document_rule_metadata = {}
        if rules:
            logger.info("Applying post-parsing rules...")
            document_rule_metadata, content = await self.rules_processor.process_document_rules(content, rules)
            # Update document metadata with extracted metadata from rules
            metadata.update(document_rule_metadata)
            doc.metadata = metadata  # Update doc metadata after rules
            logger.info(f"Document metadata after post-parsing rules: {metadata}")
            logger.info(f"Content length after post-parsing rules: {len(content)}")

        # Store full content before chunking
        doc.system_metadata["content"] = content

        # Split text into chunks
        parsed_chunks = await self.parser.split_text(content)
        if not parsed_chunks:
            raise ValueError("No content chunks extracted after rules processing")
        logger.debug(f"Split processed text into {len(parsed_chunks)} chunks")

        # === Apply post_chunking rules and aggregate metadata ===
        processed_chunks = []
        aggregated_chunk_metadata: Dict[str, Any] = {}  # Initialize dict for aggregated metadata
        chunk_contents = []  # Initialize list to collect chunk contents efficiently

        if rules:
            logger.info("Applying post-chunking rules...")

            for chunk_obj in parsed_chunks:
                # Get metadata *and* the potentially modified chunk
                chunk_rule_metadata, processed_chunk = await self.rules_processor.process_chunk_rules(chunk_obj, rules)
                processed_chunks.append(processed_chunk)
                chunk_contents.append(processed_chunk.content)  # Collect content as we process
                # Aggregate the metadata extracted from this chunk
                aggregated_chunk_metadata.update(chunk_rule_metadata)
            logger.info(f"Finished applying post-chunking rules to {len(processed_chunks)} chunks.")
            logger.info(f"Aggregated metadata from all chunks: {aggregated_chunk_metadata}")

            # Update the document content with the stitched content from processed chunks
            if processed_chunks:
                logger.info("Updating document content with processed chunks...")
                stitched_content = "\n".join(chunk_contents)
                doc.system_metadata["content"] = stitched_content
                logger.info(f"Updated document content with stitched chunks (length: {len(stitched_content)})")
        else:
            processed_chunks = parsed_chunks  # No rules, use original chunks

        # Generate embeddings for processed chunks
        embeddings = await self.embedding_model.embed_for_ingestion(processed_chunks)
        logger.debug(f"Generated {len(embeddings)} embeddings")

        # Create chunk objects with processed chunk content
        chunk_objects = self._create_chunk_objects(doc.external_id, processed_chunks, embeddings)
        logger.debug(f"Created {len(chunk_objects)} chunk objects")

        chunk_objects_multivector = []

        # Check both use_colpali parameter AND global enable_colpali setting
        settings = get_settings()
        if use_colpali and settings.ENABLE_COLPALI and self.colpali_embedding_model:
            embeddings_multivector = await self.colpali_embedding_model.embed_for_ingestion(processed_chunks)
            logger.info(f"Generated {len(embeddings_multivector)} embeddings for multivector embedding")
            chunk_objects_multivector = self._create_chunk_objects(
                doc.external_id, processed_chunks, embeddings_multivector
            )
            logger.info(f"Created {len(chunk_objects_multivector)} chunk objects for multivector embedding")

        # Create and store chunk objects

        # === Merge aggregated chunk metadata into document metadata ===
        if aggregated_chunk_metadata:
            logger.info("Merging aggregated chunk metadata into document metadata...")
            # Make sure doc.metadata exists
            if not hasattr(doc, "metadata") or doc.metadata is None:
                doc.metadata = {}
            doc.metadata.update(aggregated_chunk_metadata)
            logger.info(f"Final document metadata after merge: {doc.metadata}")
        # ===========================================================

        # Store everything
        await self._store_chunks_and_doc(
            chunk_objects,
            doc,
            use_colpali and settings.ENABLE_COLPALI,
            chunk_objects_multivector,
            auth=auth,
        )
        logger.debug(f"Successfully stored text document {doc.external_id}")

        # Update the document status to completed after successful storage
        # This matches the behavior in ingestion_worker.py
        doc.system_metadata["status"] = "completed"
        doc.system_metadata["updated_at"] = datetime.now(UTC)
        await self.db.update_document(
            document_id=doc.external_id, updates={"system_metadata": doc.system_metadata}, auth=auth
        )
        logger.debug(f"Updated document status to 'completed' for {doc.external_id}")

        # Determine the final page count for usage recording
        colpali_count_for_limit_fn = (
            len(chunk_objects_multivector)
            if use_colpali and settings.ENABLE_COLPALI and chunk_objects_multivector
            else None
        )
        final_page_count = estimate_pages_by_chars(len(content))
        if use_colpali and settings.ENABLE_COLPALI and colpali_count_for_limit_fn is not None:
            final_page_count = colpali_count_for_limit_fn
        final_page_count = max(1, final_page_count)  # Ensure minimum of 1 page
        logger.info(f"Determined final page count for ingest_text usage: {final_page_count}")

        # Record ingest usage after successful completion
        if settings.MODE == "cloud" and auth.user_id:
            try:
                await check_and_increment_limits(
                    auth,
                    "ingest",
                    final_page_count,  # Use the determined final count
                    doc.external_id,
                    use_colpali=use_colpali and settings.ENABLE_COLPALI,  # Pass colpali status
                    colpali_chunks_count=colpali_count_for_limit_fn,  # Pass actual colpali count
                )
            except Exception as rec_exc:
                # Log error but don't fail the synchronous request at this point
                logger.error("Failed to record ingest usage in ingest_text: %s", rec_exc)

        return doc

    async def ingest_file_content(
        self,
        file_content_bytes: bytes,
        filename: str,
        content_type: Optional[str],
        metadata: Optional[Dict[str, Any]],
        auth: AuthContext,
        redis: arq.ArqRedis,
        folder_name: Optional[Union[str, List[str]]] = None,
        end_user_id: Optional[str] = None,
        rules: Optional[List[str]] = None,
        use_colpali: Optional[bool] = False,
    ) -> Document:
        """
        Ingests file content from bytes. Saves to storage, creates document record,
        and then enqueues a background job for chunking and embedding.
        """
        settings = get_settings()

        logger.info(
            f"Starting ingestion for filename: {filename}, content_type: {content_type}, "
            f"user: {auth.user_id or auth.entity_id}"
        )

        # Ensure user has write permission
        if "write" not in auth.permissions:
            logger.error(f"User {auth.entity_id} does not have write permission for ingest_file_content")
            raise PermissionError("User does not have write permission for ingest_file_content")

        doc = Document(
            filename=filename,
            content_type=content_type,
            metadata=metadata or {},
            system_metadata={"status": "processing"},  # Initial status
            content_info={"type": "file", "mime_type": content_type},
            app_id=auth.app_id,
            end_user_id=end_user_id,
            folder_name=folder_name,
        )

        # --------------------------------------------------------
        # Verify quotas before incurring heavy compute or storage
        # --------------------------------------------------------
        if settings.MODE == "cloud" and auth.user_id:
            num_pages = estimate_pages_by_chars(len(file_content_bytes))

            # Dry-run checks; nothing is recorded yet
            await check_and_increment_limits(
                auth,
                "ingest",
                num_pages,
                doc.external_id,
                verify_only=True,
            )
            await check_and_increment_limits(auth, "storage_file", 1, verify_only=True)
            await check_and_increment_limits(
                auth,
                "storage_size",
                len(file_content_bytes),
                verify_only=True,
            )
            logger.info(
                "Quota verification passed for user %s – pages=%s, file=%s bytes",
                auth.user_id,
                num_pages,
                len(file_content_bytes),
            )

        # 1. Create initial document record in DB
        # The app_db concept from core/api.py implies self.db is already app-specific if needed
        await self.db.store_document(doc, auth)
        logger.info(f"Initial document record created for {filename} (doc_id: {doc.external_id})")

        # 2. Save raw file to Storage
        # Using a unique key structure similar to /ingest/file to avoid collisions if worker needs it
        file_key_suffix = str(uuid.uuid4())
        storage_key = f"ingest_uploads/{file_key_suffix}/{filename}"
        content_base64 = base64.b64encode(file_content_bytes).decode("utf-8")

        try:
            bucket_name, full_storage_path = await self._upload_to_app_bucket(
                auth=auth, content_base64=content_base64, key=storage_key, content_type=content_type
            )
            # Create StorageFileInfo with version as INT
            sfi = StorageFileInfo(
                bucket=bucket_name,
                key=full_storage_path,
                content_type=content_type,
                size=len(file_content_bytes),
                last_modified=datetime.now(UTC),
                version=1,  # INT, as per StorageFileInfo model
                filename=filename,
            )
            # Populate legacy doc.storage_info (Dict[str, str]) with stringified values
            doc.storage_info = {k: str(v) if v is not None else "" for k, v in sfi.model_dump().items()}

            # Initialize storage_files list with the StorageFileInfo object (version remains int)
            doc.storage_files = [sfi]

            await self.db.update_document(
                document_id=doc.external_id,
                updates={
                    "storage_info": doc.storage_info,  # This is now Dict[str, str]
                    "storage_files": [sf.model_dump() for sf in doc.storage_files],  # Dumps SFI, version is int
                    "system_metadata": doc.system_metadata,  # system_metadata already has status processing
                },
                auth=auth,
            )
            logger.info(
                "File %s (doc_id: %s) uploaded to storage at %s/%s and DB updated.",
                filename,
                doc.external_id,
                bucket_name,
                full_storage_path,
            )

            # -----------------------------------
            # Record usage now that upload passed
            # -----------------------------------
            if settings.MODE == "cloud" and auth.user_id:
                try:
                    await check_and_increment_limits(auth, "storage_file", 1)
                    await check_and_increment_limits(auth, "storage_size", len(file_content_bytes))
                except Exception as rec_err:
                    logger.error("Failed recording usage for doc %s: %s", doc.external_id, rec_err)

        except Exception as e:
            logger.error(f"Failed to upload file {filename} (doc_id: {doc.external_id}) to storage or update DB: {e}")
            # Update document status to failed if initial storage fails
            doc.system_metadata["status"] = "failed"
            doc.system_metadata["error"] = f"Storage upload/DB update failed: {str(e)}"
            try:
                await self.db.update_document(doc.external_id, {"system_metadata": doc.system_metadata}, auth=auth)
            except Exception as db_update_err:
                logger.error(f"Additionally failed to mark doc {doc.external_id} as failed in DB: {db_update_err}")
            raise HTTPException(status_code=500, detail=f"Failed to upload file to storage: {str(e)}")

        # 3. Ensure folder exists if folder_name is provided (after doc is created)
        if folder_name:
            try:
                await self._ensure_folder_exists(folder_name, doc.external_id, auth)
                logger.debug(f"Ensured folder '{folder_name}' exists " f"and contains document {doc.external_id}")
            except Exception as e:
                logger.error(
                    f"Error during _ensure_folder_exists for doc {doc.external_id}"
                    f"in folder {folder_name}: {e}. Continuing."
                )

        # 4. Enqueue background job for processing
        auth_dict = {
            "entity_type": auth.entity_type.value,
            "entity_id": auth.entity_id,
            "app_id": auth.app_id,
            "permissions": list(auth.permissions),
            "user_id": auth.user_id,
        }

        metadata_json_str = json.dumps(metadata or {})
        rules_list_for_job = rules or []

        try:
            job = await redis.enqueue_job(
                "process_ingestion_job",
                document_id=doc.external_id,
                file_key=full_storage_path,  # This is the key in storage
                bucket=bucket_name,
                original_filename=filename,
                content_type=content_type,
                metadata_json=metadata_json_str,
                auth_dict=auth_dict,
                rules_list=rules_list_for_job,
                use_colpali=use_colpali,
                folder_name=str(folder_name) if folder_name else None,  # Ensure folder_name is str or None
                end_user_id=end_user_id,
            )
            logger.info(f"Connector file ingestion job queued with ID: {job.job_id} for document: {doc.external_id}")
        except Exception as e:
            logger.error(f"Failed to enqueue ingestion job for doc {doc.external_id} ({filename}): {e}")
            # Update document status to failed if enqueuing fails
            doc.system_metadata["status"] = "failed"
            doc.system_metadata["error"] = f"Failed to enqueue processing job: {str(e)}"
            try:
                await self.db.update_document(doc.external_id, {"system_metadata": doc.system_metadata}, auth=auth)
            except Exception as db_update_err:
                logger.error(f"Additionally failed to mark doc {doc.external_id} as failed in DB: {db_update_err}")
            raise HTTPException(status_code=500, detail=f"Failed to enqueue document processing job: {str(e)}")

        return doc

    def img_to_base64_str(self, img: PILImage.Image):
        buffered = BytesIO()
        img.save(buffered, format="PNG")
        buffered.seek(0)
        img_byte = buffered.getvalue()
        img_str = "data:image/png;base64," + base64.b64encode(img_byte).decode()
        return img_str

    def _create_chunks_multivector(
        self,
        file_type,
        file_content_base64: Optional[str],
        file_content: bytes,
        chunks: List[Chunk],
    ):
        # Handle the case where file_type is None
        mime_type = file_type.mime if file_type is not None else "text/plain"
        logger.info(f"Creating chunks for multivector embedding for file type {mime_type}")

        # If file_type is None, attempt a light-weight heuristic to detect images
        # Some JPGs with uncommon EXIF markers fail `filetype.guess`, leading to
        # false "text" classification and, eventually, empty chunk lists. Try to
        # open the bytes with Pillow; if that succeeds, treat it as an image.
        if file_type is None:
            try:
                Image.open(BytesIO(file_content)).verify()
                logger.info("Heuristic image detection succeeded (Pillow). Treating as image.")
                if file_content_base64 is None:
                    file_content_base64 = base64.b64encode(file_content).decode()
                return [Chunk(content=file_content_base64, metadata={"is_image": True})]
            except Exception:
                logger.info("File type is None and not an image – treating as text")
                return [
                    Chunk(content=chunk.content, metadata=(chunk.metadata | {"is_image": False})) for chunk in chunks
                ]

        # Treat any direct image MIME (e.g. "image/jpeg") as an image regardless of
        # the more specialised pattern matching below. This is more robust for files
        # where `filetype.guess` fails but we still know from the upload metadata that
        # it is an image.
        if mime_type.startswith("image/"):
            try:
<<<<<<< HEAD
                img = Image.open(BytesIO(file_content))
=======
                img = PILImage.open(BytesIO(file_content))
>>>>>>> 449e4294
                # Resize and compress aggressively to minimize context window footprint
                max_width = 256  # reduce width to shrink payload dramatically
                if img.width > max_width:
                    ratio = max_width / float(img.width)
                    new_height = int(float(img.height) * ratio)
                    img = img.resize((max_width, new_height))

                buffered = BytesIO()
                # Save as JPEG with moderate quality instead of PNG to reduce size further
                img.convert("RGB").save(buffered, format="JPEG", quality=70, optimize=True)
                img_b64 = "data:image/jpeg;base64," + base64.b64encode(buffered.getvalue()).decode()
                return [Chunk(content=img_b64, metadata={"is_image": True})]
            except Exception as e:
                logger.error(f"Error resizing image for base64 encoding: {e}. Falling back to original size.")
                if file_content_base64 is None:
                    file_content_base64 = base64.b64encode(file_content).decode()
                return [Chunk(content=file_content_base64, metadata={"is_image": True})]

        match mime_type:
            case file_type if file_type in IMAGE:
                if file_content_base64 is None:
                    file_content_base64 = base64.b64encode(file_content).decode()
                return [Chunk(content=file_content_base64, metadata={"is_image": True})]
            case "application/pdf":
                logger.info("Working with PDF file - using PyMuPDF for faster processing!")
<<<<<<< HEAD
                
=======

>>>>>>> 449e4294
                try:
                    # Load PDF document with PyMuPDF (much faster than pdf2image)
                    pdf_document = fitz.open("pdf", file_content)
                    images_b64 = []
<<<<<<< HEAD
                    
                    # Process each page individually for better memory management
                    for page_num in range(len(pdf_document)):
                        page = pdf_document[page_num]
                        # Use 150 DPI for good balance of quality/speed (same as PDF viewer)
                        mat = fitz.Matrix(150 / 72, 150 / 72)  # 150 DPI conversion matrix
                        pix = page.get_pixmap(matrix=mat)
                        img_data = pix.tobytes("png")
                        
                        # Convert to PIL Image and then to base64
                        img = Image.open(BytesIO(img_data))
                        images_b64.append(self.img_to_base64_str(img))
                    
                    pdf_document.close()  # Clean up resources
                    
                    logger.info(f"PyMuPDF processed {len(images_b64)} pages")
                    return [Chunk(content=image_b64, metadata={"is_image": True}) for image_b64 in images_b64]
                    
                except Exception as e:
                    # Fallback to pdf2image if PyMuPDF fails
                    logger.warning(f"PyMuPDF failed ({e}), falling back to pdf2image")
                    
                    images = pdf2image.convert_from_bytes(file_content)
                    images_b64 = [self.img_to_base64_str(image) for image in images]
                    
=======

                    # Process each page individually for better memory management
                    try:
                        dpi = int(os.getenv("COLPALI_PDF_DPI", "150"))
                    except Exception:
                        dpi = 150

                    for page_num in range(len(pdf_document)):
                        page = pdf_document[page_num]
                        mat = fitz.Matrix(dpi / 72, dpi / 72)
                        pix = page.get_pixmap(matrix=mat)
                        img_data = pix.tobytes("png")

                        # Convert to PIL Image and then to base64
                        img = PILImage.open(BytesIO(img_data))
                        images_b64.append(self.img_to_base64_str(img))

                    pdf_document.close()  # Clean up resources

                    logger.info(f"PyMuPDF processed {len(images_b64)} pages")
                    return [Chunk(content=image_b64, metadata={"is_image": True}) for image_b64 in images_b64]

                except Exception as e:
                    # Fallback to pdf2image if PyMuPDF fails
                    logger.warning(f"PyMuPDF failed ({e}), falling back to pdf2image")

                    images = pdf2image.convert_from_bytes(file_content)
                    images_b64 = [self.img_to_base64_str(image) for image in images]

>>>>>>> 449e4294
                    logger.info(f"pdf2image fallback processed {len(images_b64)} pages")
                    return [Chunk(content=image_b64, metadata={"is_image": True}) for image_b64 in images_b64]
            case "application/vnd.openxmlformats-officedocument.wordprocessingml.document" | "application/msword":
                logger.info("Working with Word document!")
                
                # Check if file content is empty
                if not file_content or len(file_content) == 0:
                    logger.error("Word document content is empty")
                    return [
                        Chunk(content=chunk.content, metadata=(chunk.metadata | {"is_image": False}))
                        for chunk in chunks
                    ]

                # Convert Word document to PDF first
                with tempfile.NamedTemporaryFile(suffix=".docx", delete=False) as temp_docx:
                    temp_docx.write(file_content)
                    temp_docx_path = temp_docx.name

                with tempfile.NamedTemporaryFile(suffix=".pdf", delete=False) as temp_pdf:
                    temp_pdf_path = temp_pdf.name

                try:
                    # Convert Word to PDF
                    import subprocess

                    # Get the base filename without extension
                    base_filename = os.path.splitext(os.path.basename(temp_docx_path))[0]
                    output_dir = os.path.dirname(temp_pdf_path)
                    expected_pdf_path = os.path.join(output_dir, f"{base_filename}.pdf")

                    result = subprocess.run(
                        [
                            "soffice",
                            "--headless",
                            "--convert-to",
                            "pdf",
                            "--outdir",
                            output_dir,
                            temp_docx_path,
                        ],
                        capture_output=True,
                        text=True,
                    )

                    if result.returncode != 0:
                        logger.error(f"Failed to convert Word to PDF: {result.stderr}")
                        return [
                            Chunk(
                                content=chunk.content,
                                metadata=(chunk.metadata | {"is_image": False}),
                            )
                            for chunk in chunks
                        ]

                    # LibreOffice creates the PDF with the same base name in the output directory
                    # Check if the expected PDF file exists
                    if not os.path.exists(expected_pdf_path) or os.path.getsize(expected_pdf_path) == 0:
                        logger.error(f"Generated PDF is empty or doesn't exist at expected path: {expected_pdf_path}")
                        return [
                            Chunk(
                                content=chunk.content,
                                metadata=(chunk.metadata | {"is_image": False}),
                            )
                            for chunk in chunks
                        ]

                    # Now process the PDF using the correct path
                    with open(expected_pdf_path, "rb") as pdf_file:
                        pdf_content = pdf_file.read()

                    try:
                        # Use PyMuPDF for PDF processing (faster than pdf2image)
                        try:
                            pdf_document = fitz.open("pdf", pdf_content)
                            images_b64 = []
<<<<<<< HEAD
                            
                            # Process each page individually
                            for page_num in range(len(pdf_document)):
                                page = pdf_document[page_num]
                                # Use 150 DPI for good balance of quality/speed
                                mat = fitz.Matrix(150 / 72, 150 / 72)  # 150 DPI conversion matrix
                                pix = page.get_pixmap(matrix=mat)
                                img_data = pix.tobytes("png")
                                
                                # Convert to PIL Image and then to base64
                                img = Image.open(BytesIO(img_data))
                                images_b64.append(self.img_to_base64_str(img))
                            
                            pdf_document.close()  # Clean up resources
                            
                        except Exception as pymupdf_error:
                            # Fallback to pdf2image if PyMuPDF fails
                            logger.warning(f"PyMuPDF failed for Word document ({pymupdf_error}), falling back to pdf2image")
=======

                            # Process each page individually
                            for page_num in range(len(pdf_document)):
                                page = pdf_document[page_num]
                                try:
                                    dpi = int(os.getenv("COLPALI_PDF_DPI", "150"))
                                except Exception:
                                    dpi = 150
                                mat = fitz.Matrix(dpi / 72, dpi / 72)
                                pix = page.get_pixmap(matrix=mat)
                                img_data = pix.tobytes("png")

                                # Convert to PIL Image and then to base64
                                img = PILImage.open(BytesIO(img_data))
                                images_b64.append(self.img_to_base64_str(img))

                            pdf_document.close()  # Clean up resources

                        except Exception as pymupdf_error:
                            # Fallback to pdf2image if PyMuPDF fails
                            logger.warning(
                                f"PyMuPDF failed for Word document ({pymupdf_error}), falling back to pdf2image"
                            )
>>>>>>> 449e4294
                            images = pdf2image.convert_from_bytes(pdf_content)
                            if not images:
                                logger.warning("No images extracted from PDF")
                                return [
                                    Chunk(
                                        content=chunk.content,
                                        metadata=(chunk.metadata | {"is_image": False}),
                                    )
                                    for chunk in chunks
                                ]
                            images_b64 = [self.img_to_base64_str(image) for image in images]
<<<<<<< HEAD
                        
=======

>>>>>>> 449e4294
                        if not images_b64:
                            logger.warning("No images extracted from Word document PDF")
                            return [
                                Chunk(
                                    content=chunk.content,
                                    metadata=(chunk.metadata | {"is_image": False}),
                                )
                                for chunk in chunks
                            ]

                        logger.info(f"Word document processed {len(images_b64)} pages")
                        return [Chunk(content=image_b64, metadata={"is_image": True}) for image_b64 in images_b64]
                    except Exception as pdf_error:
                        logger.error(f"Error converting PDF to images: {str(pdf_error)}")
                        return [
                            Chunk(
                                content=chunk.content,
                                metadata=(chunk.metadata | {"is_image": False}),
                            )
                            for chunk in chunks
                        ]
                except Exception as e:
                    logger.error(f"Error processing Word document: {str(e)}")
                    return [
                        Chunk(content=chunk.content, metadata=(chunk.metadata | {"is_image": False}))
                        for chunk in chunks
                    ]
                finally:
                    # Clean up temporary files
                    if os.path.exists(temp_docx_path):
                        os.unlink(temp_docx_path)
                    if os.path.exists(temp_pdf_path):
                        os.unlink(temp_pdf_path)
                    # Also clean up the expected PDF path if it exists and is different from temp_pdf_path
                    if (
                        "expected_pdf_path" in locals()
                        and os.path.exists(expected_pdf_path)
                        and expected_pdf_path != temp_pdf_path
                    ):
                        os.unlink(expected_pdf_path)

            # case filetype.get_type(ext="txt"):
            #     logger.info(f"Found text input: chunks for multivector embedding")
            #     return chunks.copy()
            # TODO: Add support for office documents
            # case document.Xls | document.Xlsx | document.Ods |document.Odp:
            #     logger.warning(f"Colpali is not supported for file type {file_type.mime} - skipping")
            # case file_type if file_type in DOCUMENT:
            #     pass
            case _:
                logger.warning(f"Colpali is not supported for file type {file_type.mime} - skipping")
                return [
                    Chunk(content=chunk.content, metadata=(chunk.metadata | {"is_image": False})) for chunk in chunks
                ]

    def _create_chunk_objects(
        self,
        doc_id: str,
        chunks: List[Chunk],
        embeddings: List[List[float]],
    ) -> List[DocumentChunk]:
        """Helper to create chunk objects

        Note: folder_name and end_user_id are not needed in chunk metadata because:
        1. Filtering by these values happens at the document level in find_authorized_and_filtered_documents
        2. Vector search is only performed on already authorized and filtered documents
        3. This approach is more efficient as it reduces the size of chunk metadata
        """
        return [
            c.to_document_chunk(chunk_number=i, embedding=embedding, document_id=doc_id)
            for i, (embedding, c) in enumerate(zip(embeddings, chunks))
        ]

    async def _store_chunks_and_doc(
        self,
        chunk_objects: List[DocumentChunk],
        doc: Document,
        use_colpali: bool = False,
        chunk_objects_multivector: Optional[List[DocumentChunk]] = None,
        is_update: bool = False,
        auth: Optional[AuthContext] = None,
    ) -> List[str]:
        """Helper to store chunks and document"""
        # Add retry logic for vector store operations
        max_retries = 3
        retry_delay = 1.0

        # Helper function to store embeddings with retry
        async def store_with_retry(store, objects, store_name="regular"):
            attempt = 0
            success = False
            result = None
            current_retry_delay = retry_delay

            while attempt < max_retries and not success:
                try:
                    success, result = await store.store_embeddings(objects, auth.app_id if auth else None)
                    if not success:
                        raise Exception(f"Failed to store {store_name} chunk embeddings")
                    return result
                except Exception as e:
                    attempt += 1
                    error_msg = str(e)
                    if "connection was closed" in error_msg or "ConnectionDoesNotExistError" in error_msg:
                        if attempt < max_retries:
                            logger.warning(
                                f"Database connection error during {store_name} embeddings storage "
                                f"(attempt {attempt}/{max_retries}): {error_msg}. "
                                f"Retrying in {current_retry_delay}s..."
                            )
                            await asyncio.sleep(current_retry_delay)
                            # Increase delay for next retry (exponential backoff)
                            current_retry_delay *= 2
                        else:
                            logger.error(
                                f"All {store_name} database connection attempts failed "
                                f"after {max_retries} retries: {error_msg}"
                            )
                            raise Exception(f"Failed to store {store_name} chunk embeddings after multiple retries")
                    else:
                        # For other exceptions, don't retry
                        logger.error(f"Error storing {store_name} embeddings: {error_msg}")
                        raise

        # Store document metadata with retry
        async def store_document_with_retry():
            attempt = 0
            success = False
            current_retry_delay = retry_delay

            while attempt < max_retries and not success:
                try:
                    if is_update and auth:
                        # For updates, use update_document, serialize StorageFileInfo into plain dicts
                        updates = {
                            "chunk_ids": doc.chunk_ids,
                            "metadata": doc.metadata,
                            "system_metadata": doc.system_metadata,
                            "filename": doc.filename,
                            "content_type": doc.content_type,
                            "storage_info": doc.storage_info,
                            "storage_files": (
                                [
                                    (
                                        file.model_dump()
                                        if hasattr(file, "model_dump")
                                        else (file.dict() if hasattr(file, "dict") else file)
                                    )
                                    for file in doc.storage_files
                                ]
                                if doc.storage_files
                                else []
                            ),
                        }
                        success = await self.db.update_document(doc.external_id, updates, auth)
                        if not success:
                            raise Exception("Failed to update document metadata")
                    else:
                        # For new documents, use store_document
                        success = await self.db.store_document(doc, auth)
                        if not success:
                            raise Exception("Failed to store document metadata")
                    return success
                except Exception as e:
                    attempt += 1
                    error_msg = str(e)
                    if "connection was closed" in error_msg or "ConnectionDoesNotExistError" in error_msg:
                        if attempt < max_retries:
                            logger.warning(
                                f"Database connection error during document metadata storage "
                                f"(attempt {attempt}/{max_retries}): {error_msg}. "
                                f"Retrying in {current_retry_delay}s..."
                            )
                            await asyncio.sleep(current_retry_delay)
                            # Increase delay for next retry (exponential backoff)
                            current_retry_delay *= 2
                        else:
                            logger.error(
                                f"All database connection attempts failed " f"after {max_retries} retries: {error_msg}"
                            )
                            raise Exception("Failed to store document metadata after multiple retries")
                    else:
                        # For other exceptions, don't retry
                        logger.error(f"Error storing document metadata: {error_msg}")
                        raise

        # Store in the appropriate vector store based on use_colpali
        if use_colpali and self.colpali_vector_store and chunk_objects_multivector:
            # Store only in ColPali vector store when ColPali is enabled
            chunk_ids = await store_with_retry(self.colpali_vector_store, chunk_objects_multivector, "colpali")
        else:
            # Store in regular vector store when ColPali is not enabled
            chunk_ids = await store_with_retry(self.vector_store, chunk_objects, "regular")

        doc.chunk_ids = chunk_ids

        logger.debug(f"Stored chunk embeddings in vector stores: {len(doc.chunk_ids)} chunks total")

        # Store document metadata (this must be done after chunk storage)
        await store_document_with_retry()

        logger.debug("Stored document metadata in database")
        logger.debug(f"Chunk IDs stored: {doc.chunk_ids}")
        return doc.chunk_ids

    async def _create_chunk_results(self, auth: AuthContext, chunks: List[DocumentChunk]) -> List[ChunkResult]:
        """Create ChunkResult objects with document metadata."""
        results = []
        if not chunks:
            logger.info("No chunks provided, returning empty results")
            return results

        # Collect all unique document IDs from chunks
        unique_doc_ids = list({chunk.document_id for chunk in chunks})

        # Fetch all required documents in a single batch query
        docs = await self.batch_retrieve_documents(unique_doc_ids, auth)

        # Create a lookup dictionary of documents by ID
        doc_map = {doc.external_id: doc for doc in docs}
        logger.debug(f"Retrieved metadata for {len(doc_map)} unique documents in a single batch")

        # Generate download URLs for all documents that have storage info
        download_urls = {}
        for doc_id, doc in doc_map.items():
            if doc.storage_info:
                download_urls[doc_id] = await self.storage.get_download_url(
                    doc.storage_info["bucket"], doc.storage_info["key"]
                )
                logger.debug(f"Generated download URL for document {doc_id}")

        # Create chunk results using the lookup dictionaries
        for chunk in chunks:
            doc = doc_map.get(chunk.document_id)
            if not doc:
                logger.warning(f"Document {chunk.document_id} not found")
                continue

            # Start with document metadata, then merge in chunk-specific metadata
            metadata = doc.metadata.copy()
            # Add all chunk metadata (this includes our XML metadata like unit, xml_id, breadcrumbs, etc.)
            metadata.update(chunk.metadata)
            # Ensure is_image is set (fallback to False if not present)
            metadata["is_image"] = chunk.metadata.get("is_image", False)
            results.append(
                ChunkResult(
                    content=chunk.content,
                    score=chunk.score,
                    document_id=chunk.document_id,
                    chunk_number=chunk.chunk_number,
                    metadata=metadata,
                    content_type=doc.content_type,
                    filename=doc.filename,
                    download_url=download_urls.get(chunk.document_id),
                )
            )

        logger.info(f"Created {len(results)} chunk results")
        return results

    async def _create_document_results(self, auth: AuthContext, chunks: List[ChunkResult]) -> Dict[str, DocumentResult]:
        """Group chunks by document and create DocumentResult objects."""
        if not chunks:
            logger.info("No chunks provided, returning empty results")
            return {}

        # Group chunks by document and get highest scoring chunk per doc
        doc_chunks: Dict[str, ChunkResult] = {}
        for chunk in chunks:
            if chunk.document_id not in doc_chunks or chunk.score > doc_chunks[chunk.document_id].score:
                doc_chunks[chunk.document_id] = chunk
        logger.info(f"Grouped chunks into {len(doc_chunks)} documents")

        # Get unique document IDs
        unique_doc_ids = list(doc_chunks.keys())

        # Fetch all documents in a single batch query
        docs = await self.batch_retrieve_documents(unique_doc_ids, auth)

        # Create a lookup dictionary of documents by ID
        doc_map = {doc.external_id: doc for doc in docs}
        logger.debug(f"Retrieved metadata for {len(doc_map)} unique documents in a single batch")

        # Generate download URLs for non-text documents in a single loop
        download_urls = {}
        for doc_id, doc in doc_map.items():
            if doc.content_type != "text/plain" and doc.storage_info:
                download_urls[doc_id] = await self.storage.get_download_url(
                    doc.storage_info["bucket"], doc.storage_info["key"]
                )
                logger.debug(f"Generated download URL for document {doc_id}")

        # Create document results using the lookup dictionaries
        results = {}
        for doc_id, chunk in doc_chunks.items():
            doc = doc_map.get(doc_id)
            if not doc:
                logger.warning(f"Document {doc_id} not found")
                continue

            # Create DocumentContent based on content type
            if doc.content_type == "text/plain":
                content = DocumentContent(type="string", value=chunk.content, filename=None)
                logger.debug(f"Created text content for document {doc_id}")
            else:
                # Use pre-generated download URL for file types
                content = DocumentContent(type="url", value=download_urls.get(doc_id), filename=doc.filename)
                logger.debug(f"Created URL content for document {doc_id}")

            results[doc_id] = DocumentResult(
                score=chunk.score,
                document_id=doc_id,
                metadata=doc.metadata,
                content=content,
                additional_metadata=doc.additional_metadata,
            )

        logger.info(f"Created {len(results)} document results")
        return results

    async def create_cache(
        self,
        name: str,
        model: str,
        gguf_file: str,
        docs: List[Document | None],
        filters: Optional[Dict[str, Any]] = None,
    ) -> Dict[str, str]:
        """Create a new cache with specified configuration.

        Args:
            name: Name of the cache to create
            model: Name of the model to use
            gguf_file: Name of the GGUF file to use
            filters: Optional metadata filters for documents to include
            docs: Optional list of specific document IDs to include
        """
        # Create cache metadata
        metadata = {
            "model": model,
            "model_file": gguf_file,
            "filters": filters,
            "docs": [doc.model_dump_json() for doc in docs],
            "storage_info": {
                "bucket": "caches",
                "key": f"{name}_state.pkl",
            },
        }

        # Store metadata in database
        success = await self.db.store_cache_metadata(name, metadata)
        if not success:
            logger.error(f"Failed to store cache metadata for cache {name}")
            return {"success": False, "message": f"Failed to store cache metadata for cache {name}"}

        # Create cache instance
        cache = self.cache_factory.create_new_cache(
            name=name, model=model, model_file=gguf_file, filters=filters, docs=docs
        )
        cache_bytes = cache.saveable_state
        base64_cache_bytes = base64.b64encode(cache_bytes).decode()
        bucket, key = await self.storage.upload_from_base64(
            base64_cache_bytes,
            key=metadata["storage_info"]["key"],
            bucket=metadata["storage_info"]["bucket"],
        )
        return {
            "success": True,
            "message": f"Cache created successfully, state stored in bucket `{bucket}` with key `{key}`",
        }

    async def load_cache(self, name: str) -> bool:
        """Load a cache into memory.

        Args:
            name: Name of the cache to load

        Returns:
            bool: Whether the cache exists and was loaded successfully
        """
        try:
            # Get cache metadata from database
            metadata = await self.db.get_cache_metadata(name)
            if not metadata:
                logger.error(f"No metadata found for cache {name}")
                return False

            # Get cache bytes from storage
            cache_bytes = await self.storage.download_file(
                metadata["storage_info"]["bucket"], "caches/" + metadata["storage_info"]["key"]
            )
            cache_bytes = cache_bytes.read()
            cache = self.cache_factory.load_cache_from_bytes(name=name, cache_bytes=cache_bytes, metadata=metadata)
            self.active_caches[name] = cache
            return {"success": True, "message": "Cache loaded successfully"}
        except Exception as e:
            logger.error(f"Failed to load cache {name}: {e}")
            # raise e
            return {"success": False, "message": f"Failed to load cache {name}: {e}"}

    async def update_document(
        self,
        document_id: str,
        auth: AuthContext,
        content: Optional[str] = None,
        file: Optional[UploadFile] = None,
        filename: Optional[str] = None,
        metadata: Optional[Dict[str, Any]] = None,
        rules: Optional[List] = None,
        update_strategy: str = "add",
        use_colpali: Optional[bool] = None,
    ) -> Optional[Document]:
        """
        Update a document with new content and/or metadata using the specified strategy.

        Args:
            document_id: ID of the document to update
            auth: Authentication context
            content: The new text content to add (either content or file must be provided)
            file: File to add (either content or file must be provided)
            filename: Optional new filename for the document
            metadata: Additional metadata to update
            rules: Optional list of rules to apply to the content
            update_strategy: Strategy for updating the document ('add' to append content)
            use_colpali: Whether to use multi-vector embedding

        Returns:
            Updated document if successful, None if failed
        """
        # Validate permissions and get document
        doc = await self._validate_update_access(document_id, auth)
        if not doc:
            return None

        # Get current content and determine update type
        current_content = doc.system_metadata.get("content", "")
        metadata_only_update = content is None and file is None and metadata is not None

        # Process content based on update type
        update_content = None
        file_content = None
        file_type = None
        file_content_base64 = None
        if content is not None:
            update_content = await self._process_text_update(content, doc, filename, metadata, rules)
        elif file is not None:
            update_content, file_content, file_type, file_content_base64 = await self._process_file_update(
                file, doc, metadata, rules
            )
            await self._update_storage_info(doc, file, file_content_base64)

            # ------------------------------------------------------------------
            # Record storage usage for the newly uploaded file (cloud mode)
            # ------------------------------------------------------------------
            settings = get_settings()
            if settings.MODE == "cloud" and auth.user_id:
                try:
                    await check_and_increment_limits(auth, "storage_file", 1)
                    await check_and_increment_limits(auth, "storage_size", len(file_content))
                except Exception as rec_err:  # noqa: BLE001
                    # Do not fail the update on metering issues – just log
                    logger.error("Failed to record storage usage in update_document: %s", rec_err)
        elif not metadata_only_update:
            logger.error("Neither content nor file provided for document update")
            return None

        # Apply content update strategy if we have new content
        if update_content:
            # Fix for initial file upload - if current_content is empty, just use the update_content
            # without trying to use the update strategy (since there's nothing to update)
            if not current_content:
                logger.info(f"No current content found, using only new content of length {len(update_content)}")
                updated_content = update_content
            else:
                updated_content = self._apply_update_strategy(current_content, update_content, update_strategy)
                logger.info(
                    f"Applied update strategy '{update_strategy}': original length={len(current_content)}, "
                    f"new length={len(updated_content)}"
                )

            # Always update the content in system_metadata
            doc.system_metadata["content"] = updated_content
            logger.info(f"Updated system_metadata['content'] with content of length {len(updated_content)}")
        else:
            updated_content = current_content
            logger.info(f"No content update - keeping current content of length {len(current_content)}")

        # Update metadata and version information
        self._update_metadata_and_version(doc, metadata, update_strategy, file)

        # For metadata-only updates, we don't need to re-process chunks
        if metadata_only_update:
            return await self._update_document_metadata_only(doc, auth)

        # Process content into chunks and generate embeddings
        chunks, chunk_objects = await self._process_chunks_and_embeddings(doc.external_id, updated_content, rules)
        if not chunks:
            return None

        # If we have rules processing, the chunks may have modified content
        # Update document content with stitched content from processed chunks
        if rules and chunks:
            chunk_contents = [chunk.content for chunk in chunks]
            stitched_content = "\n".join(chunk_contents)
            # Check if content actually changed
            if stitched_content != updated_content:
                logger.info("Updating document content with stitched content from processed chunks...")
                doc.system_metadata["content"] = stitched_content
                logger.info(f"Updated document content with stitched chunks (length: {len(stitched_content)})")

        # Merge any aggregated metadata from chunk rules
        if hasattr(self, "_last_aggregated_metadata") and self._last_aggregated_metadata:
            logger.info("Merging aggregated chunk metadata into document metadata...")
            # Make sure doc.metadata exists
            if not hasattr(doc, "metadata") or doc.metadata is None:
                doc.metadata = {}
            doc.metadata.update(self._last_aggregated_metadata)
            logger.info(f"Final document metadata after merge: {doc.metadata}")
            # Clear the temporary metadata
            self._last_aggregated_metadata = {}

        # Handle colpali (multi-vector) embeddings if needed
        chunk_objects_multivector = await self._process_colpali_embeddings(
            use_colpali, doc.external_id, chunks, file, file_type, file_content, file_content_base64
        )

        # Store everything - this will replace existing chunks with new ones
        await self._store_chunks_and_doc(
            chunk_objects,
            doc,
            use_colpali,
            chunk_objects_multivector,
            is_update=True,
            auth=auth,
        )
        logger.info(f"Successfully updated document {doc.external_id}")

        return doc

    async def _validate_update_access(self, document_id: str, auth: AuthContext) -> Optional[Document]:
        """Validate user permissions and document access."""
        if "write" not in auth.permissions:
            logger.error(f"User {auth.entity_id} does not have write permission")
            raise PermissionError("User does not have write permission")

        # Check if document exists and user has write access
        doc = await self.db.get_document(document_id, auth)
        if not doc:
            logger.error(f"Document {document_id} not found or not accessible")
            return None

        if not await self.db.check_access(document_id, auth, "write"):
            logger.error(f"User {auth.entity_id} does not have write permission for document {document_id}")
            raise PermissionError(f"User does not have write permission for document {document_id}")

        return doc

    async def _process_text_update(
        self,
        content: str,
        doc: Document,
        filename: Optional[str],
        metadata: Optional[Dict[str, Any]],
        rules: Optional[List],
    ) -> str:
        """Process text content updates."""
        update_content = content

        # Update filename if provided
        if filename:
            doc.filename = filename

        # Apply post_parsing rules if provided
        if rules:
            logger.info("Applying post-parsing rules to text update...")
            rule_metadata, modified_content = await self.rules_processor.process_document_rules(content, rules)
            # Update metadata with extracted metadata from rules
            if metadata is not None:
                metadata.update(rule_metadata)

            update_content = modified_content
            logger.info(f"Content length after post-parsing rules: {len(update_content)}")

        return update_content

    async def _process_file_update(
        self,
        file: UploadFile,
        doc: Document,
        metadata: Optional[Dict[str, Any]],
        rules: Optional[List],
    ) -> tuple[str, bytes, Any, str]:
        """Process file content updates."""
        # Read file content
        file_content = await file.read()

        # Parse the file content
        additional_file_metadata, file_text = await self.parser.parse_file_to_text(file_content, file.filename)
        logger.info(f"Parsed file into text of length {len(file_text)}")

        # Apply post_parsing rules if provided for file content
        if rules:
            logger.info("Applying post-parsing rules to file update...")
            rule_metadata, modified_text = await self.rules_processor.process_document_rules(file_text, rules)
            # Update metadata with extracted metadata from rules
            if metadata is not None:
                metadata.update(rule_metadata)

            file_text = modified_text
            logger.info(f"File content length after post-parsing rules: {len(file_text)}")

        # Add additional metadata from file if available
        if additional_file_metadata:
            if not doc.additional_metadata:
                doc.additional_metadata = {}
            doc.additional_metadata.update(additional_file_metadata)

        # Store file in storage if needed
        file_content_base64 = base64.b64encode(file_content).decode()

        # Store file in storage and update storage info
        await self._update_storage_info(doc, file, file_content_base64)

        # Store file type
        file_type = filetype.guess(file_content)
        if file_type:
            doc.content_type = file_type.mime
        else:
            # If filetype.guess failed, try to determine from filename
            import mimetypes

            guessed_type = mimetypes.guess_type(file.filename)[0]
            if guessed_type:
                doc.content_type = guessed_type
            else:
                # Default fallback
                doc.content_type = "text/plain" if file.filename.endswith(".txt") else "application/octet-stream"

        # Update filename
        doc.filename = file.filename

        return file_text, file_content, file_type, file_content_base64

    async def _update_storage_info(self, doc: Document, file: UploadFile, file_content_base64: str):
        """Update document storage information for file content."""
        # Initialize storage_files array if needed - using the passed doc object directly
        # No need to refetch from the database as we already have the full document state
        if not hasattr(doc, "storage_files") or not doc.storage_files:
            # Initialize empty list
            doc.storage_files = []

            # If storage_files is empty but we have storage_info, migrate legacy data
            if doc.storage_info and doc.storage_info.get("bucket") and doc.storage_info.get("key"):
                # Create StorageFileInfo from storage_info
                legacy_file_info = StorageFileInfo(
                    bucket=doc.storage_info.get("bucket", ""),
                    key=doc.storage_info.get("key", ""),
                    version=1,
                    filename=doc.filename,
                    content_type=doc.content_type,
                    timestamp=doc.system_metadata.get("updated_at", datetime.now(UTC)),
                )
                doc.storage_files.append(legacy_file_info)
                logger.info(f"Migrated legacy storage_info to storage_files: {doc.storage_files}")

        # Upload the new file with a unique key including version number
        # The version is based on the current length of storage_files to ensure correct versioning
        version = len(doc.storage_files) + 1
        file_extension = os.path.splitext(file.filename)[1] if file.filename else ""

        # Route file uploads to the dedicated app bucket when available
        bucket_override = await self._get_bucket_for_app(doc.app_id)

        storage_info_tuple = await self.storage.upload_from_base64(
            file_content_base64,
            f"{doc.external_id}_{version}{file_extension}",
            file.content_type,
            bucket=bucket_override or "",
        )

        # Add the new file to storage_files, version is INT
        new_sfi = StorageFileInfo(
            bucket=storage_info_tuple[0],
            key=storage_info_tuple[1],
            version=version,  # version variable is already an int
            filename=file.filename,
            content_type=file.content_type,
            timestamp=datetime.now(UTC),
        )
        doc.storage_files.append(new_sfi)

        # Still update legacy storage_info (Dict[str, str]) with the latest file, stringifying values
        doc.storage_info = {k: str(v) if v is not None else "" for k, v in new_sfi.model_dump().items()}
        logger.info(f"Stored file in bucket `{storage_info_tuple[0]}` with key `{storage_info_tuple[1]}`")

    def _apply_update_strategy(self, current_content: str, update_content: str, update_strategy: str) -> str:
        """Apply the update strategy to combine current and new content."""
        if update_strategy == "add":
            # Append the new content
            return current_content + "\n\n" + update_content
        else:
            # For now, just use 'add' as default strategy
            logger.warning(f"Unknown update strategy '{update_strategy}', defaulting to 'add'")
            return current_content + "\n\n" + update_content

    async def _update_document_metadata_only(self, doc: Document, auth: AuthContext) -> Optional[Document]:
        """Update document metadata without reprocessing chunks."""
        updates = {
            "metadata": doc.metadata,
            "system_metadata": doc.system_metadata,
            "filename": doc.filename,
            "storage_files": doc.storage_files if hasattr(doc, "storage_files") else None,
            "storage_info": doc.storage_info if hasattr(doc, "storage_info") else None,
        }
        # Remove None values
        updates = {k: v for k, v in updates.items() if v is not None}

        success = await self.db.update_document(doc.external_id, updates, auth)
        if not success:
            logger.error(f"Failed to update document {doc.external_id} metadata")
            return None

        logger.info(f"Successfully updated document metadata for {doc.external_id}")
        return doc

    async def _process_chunks_and_embeddings(
        self, doc_id: str, content: str, rules: Optional[List[Dict[str, Any]]] = None
    ) -> tuple[List[Chunk], List[DocumentChunk]]:
        """Process content into chunks and generate embeddings."""
        # Split content into chunks
        parsed_chunks = await self.parser.split_text(content)
        if not parsed_chunks:
            logger.error("No content chunks extracted after update")
            return None, None

        logger.info(f"Split updated text into {len(parsed_chunks)} chunks")

        # Apply post_chunking rules and aggregate metadata if provided
        processed_chunks = []
        aggregated_chunk_metadata: Dict[str, Any] = {}  # Initialize dict for aggregated metadata
        chunk_contents = []  # Initialize list to collect chunk contents efficiently

        if rules:
            logger.info("Applying post-chunking rules...")

            for chunk_obj in parsed_chunks:
                # Get metadata *and* the potentially modified chunk
                chunk_rule_metadata, processed_chunk = await self.rules_processor.process_chunk_rules(chunk_obj, rules)
                processed_chunks.append(processed_chunk)
                chunk_contents.append(processed_chunk.content)  # Collect content as we process
                # Aggregate the metadata extracted from this chunk
                aggregated_chunk_metadata.update(chunk_rule_metadata)
            logger.info(f"Finished applying post-chunking rules to {len(processed_chunks)} chunks.")
            logger.info(f"Aggregated metadata from all chunks: {aggregated_chunk_metadata}")

            # Return this metadata so the calling method can update the document metadata
            self._last_aggregated_metadata = aggregated_chunk_metadata
        else:
            processed_chunks = parsed_chunks  # No rules, use original chunks
            self._last_aggregated_metadata = {}

        # Generate embeddings for processed chunks
        embeddings = await self.embedding_model.embed_for_ingestion(processed_chunks)
        logger.info(f"Generated {len(embeddings)} embeddings")

        # Create new chunk objects
        chunk_objects = self._create_chunk_objects(doc_id, processed_chunks, embeddings)
        logger.info(f"Created {len(chunk_objects)} chunk objects")

        return processed_chunks, chunk_objects

    async def _process_colpali_embeddings(
        self,
        use_colpali: bool,
        doc_id: str,
        chunks: List[Chunk],
        file: Optional[UploadFile],
        file_type: Any,
        file_content: Optional[bytes],
        file_content_base64: Optional[str],
    ) -> List[DocumentChunk]:
        """Process colpali multi-vector embeddings if enabled."""
        chunk_objects_multivector = []

        settings = get_settings()
        if not (use_colpali and settings.ENABLE_COLPALI and self.colpali_embedding_model and self.colpali_vector_store):
            return chunk_objects_multivector

        # For file updates, we need special handling for images and PDFs
        if file and file_type and (file_type.mime in IMAGE or file_type.mime == "application/pdf"):
            # Rewind the file and read it again if needed
            if hasattr(file, "seek") and callable(file.seek) and not file_content:
                await file.seek(0)
                file_content = await file.read()
                file_content_base64 = base64.b64encode(file_content).decode()

            chunks_multivector = self._create_chunks_multivector(file_type, file_content_base64, file_content, chunks)
            logger.info(f"Created {len(chunks_multivector)} chunks for multivector embedding")
            colpali_embeddings = await self.colpali_embedding_model.embed_for_ingestion(chunks_multivector)
            logger.info(f"Generated {len(colpali_embeddings)} embeddings for multivector embedding")
            chunk_objects_multivector = self._create_chunk_objects(doc_id, chunks_multivector, colpali_embeddings)
        else:
            # For text updates or non-image/PDF files
            embeddings_multivector = await self.colpali_embedding_model.embed_for_ingestion(chunks)
            logger.info(f"Generated {len(embeddings_multivector)} embeddings for multivector embedding")
            chunk_objects_multivector = self._create_chunk_objects(doc_id, chunks, embeddings_multivector)

        logger.info(f"Created {len(chunk_objects_multivector)} chunk objects for multivector embedding")
        return chunk_objects_multivector

    async def create_graph(
        self,
        name: str,
        auth: AuthContext,
        filters: Optional[Dict[str, Any]] = None,
        documents: Optional[List[str]] = None,
        prompt_overrides: Optional[GraphPromptOverrides] = None,
        system_filters: Optional[Dict[str, Any]] = None,
    ) -> Graph:
        """Create a graph from documents.

        This function processes documents matching filters or specific document IDs,
        extracts entities and relationships from document chunks, and saves them as a graph.

        Args:
            name: Name of the graph to create
            auth: Authentication context
            filters: Optional metadata filters to determine which documents to include
            documents: Optional list of specific document IDs to include
            prompt_overrides: Optional customizations for entity extraction and resolution prompts
            system_filters: Optional system filters like folder_name and end_user_id for scoping

        Returns:
            Graph: The created graph
        """
        # Delegate to the GraphService
        return await self.graph_service.create_graph(
            name=name,
            auth=auth,
            document_service=self,
            filters=filters,
            documents=documents,
            prompt_overrides=prompt_overrides,
            system_filters=system_filters,
        )

    async def update_graph(
        self,
        name: str,
        auth: AuthContext,
        additional_filters: Optional[Dict[str, Any]] = None,
        additional_documents: Optional[List[str]] = None,
        prompt_overrides: Optional[GraphPromptOverrides] = None,
        system_filters: Optional[Dict[str, Any]] = None,
        is_initial_build: bool = False,  # New parameter
    ) -> Graph:
        """Update an existing graph with new documents.

        This function processes additional documents matching the original or new filters,
        extracts entities and relationships, and updates the graph with new information.

        Args:
            name: Name of the graph to update
            auth: Authentication context
            additional_filters: Optional additional metadata filters to determine which new documents to include
            additional_documents: Optional list of additional document IDs to include
            prompt_overrides: Optional customizations for entity extraction and resolution prompts
            system_filters: Optional system filters like folder_name and end_user_id for scoping
            is_initial_build: Whether this is the initial build of the graph

        Returns:
            Graph: The updated graph
        """
        # Delegate to the GraphService
        return await self.graph_service.update_graph(
            name=name,
            auth=auth,
            document_service=self,
            additional_filters=additional_filters,
            additional_documents=additional_documents,
            prompt_overrides=prompt_overrides,
            system_filters=system_filters,
            is_initial_build=is_initial_build,  # Pass through
        )

    async def delete_document(self, document_id: str, auth: AuthContext) -> bool:
        """
        Delete a document and all its associated data.

        This method:
        1. Checks if the user has write access to the document
        2. Gets the document to retrieve its chunk IDs
        3. Deletes the document from the database
        4. Deletes all associated chunks from the vector store (if possible)
        5. Deletes the original file from storage if present

        Args:
            document_id: ID of the document to delete
            auth: Authentication context

        Returns:
            bool: True if deletion was successful, False otherwise

        Raises:
            PermissionError: If the user doesn't have write access
        """
        # First get the document to retrieve its chunk IDs
        document = await self.db.get_document(document_id, auth)

        if not document:
            logger.error(f"Document {document_id} not found")
            return False

        # Verify write access - the database layer also checks this, but we check here too
        # to avoid unnecessary operations if the user doesn't have permission
        if not await self.db.check_access(document_id, auth, "write"):
            logger.error(f"User {auth.entity_id} doesn't have write access to document {document_id}")
            raise PermissionError(f"User doesn't have write access to document {document_id}")

        # Delete document from database
        db_success = await self.db.delete_document(document_id, auth)
        if not db_success:
            logger.error(f"Failed to delete document {document_id} from database")
            return False

        logger.info(f"Deleted document {document_id} from database")

        # Collect storage deletion tasks
        storage_deletion_tasks = []

        # Collect vector store deletion tasks
        vector_deletion_tasks = []

        # Add vector store deletion tasks if chunks exist
        if hasattr(document, "chunk_ids") and document.chunk_ids:
            # Try to delete chunks by document ID
            # Note: Some vector stores may not implement this method
            if hasattr(self.vector_store, "delete_chunks_by_document_id"):
                vector_deletion_tasks.append(self.vector_store.delete_chunks_by_document_id(document_id, auth.app_id))

            # Try to delete from colpali vector store as well
            if self.colpali_vector_store and hasattr(self.colpali_vector_store, "delete_chunks_by_document_id"):
                vector_deletion_tasks.append(
                    self.colpali_vector_store.delete_chunks_by_document_id(document_id, auth.app_id)
                )

        # Collect storage file deletion tasks
        if hasattr(document, "storage_info") and document.storage_info:
            bucket = document.storage_info.get("bucket")
            key = document.storage_info.get("key")
            if bucket and key and hasattr(self.storage, "delete_file"):
                storage_deletion_tasks.append(self.storage.delete_file(bucket, key))

        # Also handle the case of multiple file versions in storage_files
        if hasattr(document, "storage_files") and document.storage_files:
            for file_info in document.storage_files:
                bucket = file_info.bucket
                key = file_info.key
                if bucket and key and hasattr(self.storage, "delete_file"):
                    storage_deletion_tasks.append(self.storage.delete_file(bucket, key))

        # Execute deletion tasks in parallel
        if vector_deletion_tasks or storage_deletion_tasks:
            try:
                # Run all deletion tasks concurrently
                all_deletion_results = await asyncio.gather(
                    *vector_deletion_tasks, *storage_deletion_tasks, return_exceptions=True
                )

                # Log any errors but continue with deletion
                for i, result in enumerate(all_deletion_results):
                    if isinstance(result, Exception):
                        # Determine if this was a vector store or storage deletion
                        task_type = "vector store" if i < len(vector_deletion_tasks) else "storage"
                        logger.error(f"Error during {task_type} deletion for document {document_id}: {result}")

            except Exception as e:
                logger.error(f"Error during parallel deletion operations for document {document_id}: {e}")
                # We continue even if deletions fail - document is already deleted from DB

        logger.info(f"Successfully deleted document {document_id} and all associated data")
        return True

    def close(self):
        """Close all resources."""
        # Close any active caches
        self.active_caches.clear()

    def _update_metadata_and_version(
        self,
        doc: Document,
        metadata: Optional[Dict[str, Any]],
        update_strategy: str,
        file: Optional[UploadFile],
    ):
        """Update document metadata and version tracking."""

        # Merge/replace metadata
        if metadata:
            doc.metadata.update(metadata)

        # Ensure external_id is preserved
        doc.metadata["external_id"] = doc.external_id

        # Increment version counter
        current_version = doc.system_metadata.get("version", 1)
        doc.system_metadata["version"] = current_version + 1
        doc.system_metadata["updated_at"] = datetime.now(UTC)

        # Maintain simple history list
        history = doc.system_metadata.setdefault("update_history", [])
        entry = {
            "timestamp": datetime.now(UTC).isoformat(),
            "version": current_version + 1,
            "strategy": update_strategy,
        }
        if file:
            entry["filename"] = file.filename
        if metadata:
            entry["metadata_updated"] = True

        history.append(entry)

    # ------------------------------------------------------------------
    # Helper – choose bucket per app (isolation)
    # ------------------------------------------------------------------

    async def _get_bucket_for_app(self, app_id: str | None) -> str | None:
        """Return dedicated bucket for *app_id* if catalog entry exists."""
        if not app_id:
            return None

        try:
            from sqlalchemy import select
            from sqlalchemy.ext.asyncio import AsyncSession, create_async_engine
            from sqlalchemy.orm import sessionmaker

            from core.models.app_metadata import AppMetadataModel

            settings = get_settings()

            engine = create_async_engine(settings.POSTGRES_URI)
            async_session = sessionmaker(engine, class_=AsyncSession, expire_on_commit=False)
            async with async_session() as sess:
                result = await sess.execute(select(AppMetadataModel).where(AppMetadataModel.id == app_id))
                meta = result.scalars().first()
                if meta and meta.extra and meta.extra.get("s3_bucket"):
                    return meta.extra["s3_bucket"]
        except Exception as exc:  # noqa: BLE001
            logger.warning("Could not fetch bucket for app %s: %s", app_id, exc)
        return None

    async def _upload_to_app_bucket(
        self,
        auth: AuthContext,
        content_base64: str,
        key: str,
        content_type: Optional[str] = None,
    ) -> tuple[str, str]:
        bucket_override = await self._get_bucket_for_app(auth.app_id)
        return await self.storage.upload_from_base64(content_base64, key, content_type, bucket=bucket_override or "")

    async def get_graph_visualization_data(
        self,
        name: str,
        auth: AuthContext,
        folder_name: Optional[Union[str, List[str]]] = None,
        end_user_id: Optional[str] = None,
    ) -> Dict[str, Any]:
        """Get graph visualization data.

        Args:
            name: Name of the graph to visualize
            auth: Authentication context
            folder_name: Optional folder name for scoping
            end_user_id: Optional end user ID for scoping

        Returns:
            Dict containing nodes and links for visualization
        """
        # Create system filters for folder and user scoping
        system_filters = {}
        if folder_name:
            system_filters["folder_name"] = folder_name
        if end_user_id:
            system_filters["end_user_id"] = end_user_id

        # Delegate to the GraphService
        return await self.graph_service.get_graph_visualization_data(
            graph_name=name,
            auth=auth,
            system_filters=system_filters,
        )<|MERGE_RESOLUTION|>--- conflicted
+++ resolved
@@ -14,19 +14,11 @@
 import filetype
 import fitz  # PyMuPDF - faster alternative to pdf2image
 import pdf2image
-<<<<<<< HEAD
-import torch
-# from colpali_engine.models import ColIdefics3, ColIdefics3Processor
-from fastapi import HTTPException, UploadFile
-from filetype.types import IMAGE  # , DOCUMENT, document
-from PIL.Image import Image 
-=======
 
 # from colpali_engine.models import ColIdefics3, ColIdefics3Processor
 from fastapi import HTTPException, UploadFile
 from filetype.types import IMAGE  # , DOCUMENT, document
 from PIL import Image as PILImage
->>>>>>> 449e4294
 from pydantic import BaseModel
 
 from core.cache.base_cache import BaseCache
@@ -35,6 +27,7 @@
 from core.config import get_settings
 from core.database.base_database import BaseDatabase
 from core.embedding.base_embedding_model import BaseEmbeddingModel
+
 # from core.embedding.colpali_embedding_model import ColpaliEmbeddingModel
 from core.limits_utils import check_and_increment_limits, estimate_pages_by_chars
 from core.models.chat import ChatMessage
@@ -93,13 +86,9 @@
                 if document_id not in folder.document_ids:
                     success = await self.db.add_document_to_folder(folder.id, document_id, auth)
                     if not success:
-<<<<<<< HEAD
-                        logger.warning(f"Failed to add document {document_id} to existing folder {folder.name}. This may be due to a race condition during ingestion - the document should be accessible shortly.")
-=======
                         logger.warning(
                             f"Failed to add document {document_id} to existing folder {folder.name}. This may be due to a race condition during ingestion - the document should be accessible shortly."
                         )
->>>>>>> 449e4294
                         # Return the folder anyway since it exists, even if document addition failed
                         # The retry mechanism in add_document_to_folder should handle transient issues
                     else:
@@ -218,7 +207,7 @@
         cache_factory: Optional[BaseCacheFactory] = None,
         reranker: Optional[BaseReranker] = None,
         enable_colpali: bool = False,
-        colpali_embedding_model = None, # Optional[ColpaliEmbeddingModel] = None,
+        colpali_embedding_model=None,  # Optional[ColpaliEmbeddingModel] = None,
         colpali_vector_store: Optional[BaseVectorStore] = None,
     ):
         self.db = database
@@ -338,11 +327,7 @@
             else:
                 phase_times["retrieve_embeddings"] = embedding_duration
             return result
-<<<<<<< HEAD
-        
-=======
-
->>>>>>> 449e4294
+
         async def timed_auth():
             auth_start = time.time()
             result = await self.db.find_authorized_and_filtered_documents(auth, filters, system_filters)
@@ -529,10 +514,6 @@
         # Use colpali as a reranker to get consistent similarity scores for both types of chunks
         # IMPORTANT: Multivector chunks already have proper ColPali similarity scores from their vector store,
         # so we should preserve those. Only rescore regular text chunks to make them comparable.
-<<<<<<< HEAD
-
-=======
->>>>>>> 449e4294
         return chunks_multivector + chunks
 
     def _count_tokens_simple(self, text: str) -> int:
@@ -1619,7 +1600,7 @@
         # open the bytes with Pillow; if that succeeds, treat it as an image.
         if file_type is None:
             try:
-                Image.open(BytesIO(file_content)).verify()
+                PILImage.open(BytesIO(file_content)).verify()
                 logger.info("Heuristic image detection succeeded (Pillow). Treating as image.")
                 if file_content_base64 is None:
                     file_content_base64 = base64.b64encode(file_content).decode()
@@ -1636,11 +1617,7 @@
         # it is an image.
         if mime_type.startswith("image/"):
             try:
-<<<<<<< HEAD
-                img = Image.open(BytesIO(file_content))
-=======
                 img = PILImage.open(BytesIO(file_content))
->>>>>>> 449e4294
                 # Resize and compress aggressively to minimize context window footprint
                 max_width = 256  # reduce width to shrink payload dramatically
                 if img.width > max_width:
@@ -1666,42 +1643,11 @@
                 return [Chunk(content=file_content_base64, metadata={"is_image": True})]
             case "application/pdf":
                 logger.info("Working with PDF file - using PyMuPDF for faster processing!")
-<<<<<<< HEAD
-                
-=======
-
->>>>>>> 449e4294
+
                 try:
                     # Load PDF document with PyMuPDF (much faster than pdf2image)
                     pdf_document = fitz.open("pdf", file_content)
                     images_b64 = []
-<<<<<<< HEAD
-                    
-                    # Process each page individually for better memory management
-                    for page_num in range(len(pdf_document)):
-                        page = pdf_document[page_num]
-                        # Use 150 DPI for good balance of quality/speed (same as PDF viewer)
-                        mat = fitz.Matrix(150 / 72, 150 / 72)  # 150 DPI conversion matrix
-                        pix = page.get_pixmap(matrix=mat)
-                        img_data = pix.tobytes("png")
-                        
-                        # Convert to PIL Image and then to base64
-                        img = Image.open(BytesIO(img_data))
-                        images_b64.append(self.img_to_base64_str(img))
-                    
-                    pdf_document.close()  # Clean up resources
-                    
-                    logger.info(f"PyMuPDF processed {len(images_b64)} pages")
-                    return [Chunk(content=image_b64, metadata={"is_image": True}) for image_b64 in images_b64]
-                    
-                except Exception as e:
-                    # Fallback to pdf2image if PyMuPDF fails
-                    logger.warning(f"PyMuPDF failed ({e}), falling back to pdf2image")
-                    
-                    images = pdf2image.convert_from_bytes(file_content)
-                    images_b64 = [self.img_to_base64_str(image) for image in images]
-                    
-=======
 
                     # Process each page individually for better memory management
                     try:
@@ -1731,12 +1677,11 @@
                     images = pdf2image.convert_from_bytes(file_content)
                     images_b64 = [self.img_to_base64_str(image) for image in images]
 
->>>>>>> 449e4294
                     logger.info(f"pdf2image fallback processed {len(images_b64)} pages")
                     return [Chunk(content=image_b64, metadata={"is_image": True}) for image_b64 in images_b64]
             case "application/vnd.openxmlformats-officedocument.wordprocessingml.document" | "application/msword":
                 logger.info("Working with Word document!")
-                
+
                 # Check if file content is empty
                 if not file_content or len(file_content) == 0:
                     logger.error("Word document content is empty")
@@ -1807,26 +1752,6 @@
                         try:
                             pdf_document = fitz.open("pdf", pdf_content)
                             images_b64 = []
-<<<<<<< HEAD
-                            
-                            # Process each page individually
-                            for page_num in range(len(pdf_document)):
-                                page = pdf_document[page_num]
-                                # Use 150 DPI for good balance of quality/speed
-                                mat = fitz.Matrix(150 / 72, 150 / 72)  # 150 DPI conversion matrix
-                                pix = page.get_pixmap(matrix=mat)
-                                img_data = pix.tobytes("png")
-                                
-                                # Convert to PIL Image and then to base64
-                                img = Image.open(BytesIO(img_data))
-                                images_b64.append(self.img_to_base64_str(img))
-                            
-                            pdf_document.close()  # Clean up resources
-                            
-                        except Exception as pymupdf_error:
-                            # Fallback to pdf2image if PyMuPDF fails
-                            logger.warning(f"PyMuPDF failed for Word document ({pymupdf_error}), falling back to pdf2image")
-=======
 
                             # Process each page individually
                             for page_num in range(len(pdf_document)):
@@ -1850,7 +1775,6 @@
                             logger.warning(
                                 f"PyMuPDF failed for Word document ({pymupdf_error}), falling back to pdf2image"
                             )
->>>>>>> 449e4294
                             images = pdf2image.convert_from_bytes(pdf_content)
                             if not images:
                                 logger.warning("No images extracted from PDF")
@@ -1862,11 +1786,7 @@
                                     for chunk in chunks
                                 ]
                             images_b64 = [self.img_to_base64_str(image) for image in images]
-<<<<<<< HEAD
-                        
-=======
-
->>>>>>> 449e4294
+
                         if not images_b64:
                             logger.warning("No images extracted from Word document PDF")
                             return [
