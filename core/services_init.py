--- conflicted
+++ resolved
@@ -13,21 +13,13 @@
 from __future__ import annotations
 
 import logging
+from pathlib import Path
 from typing import Optional
 
-<<<<<<< HEAD
-# from core.cache.llama_cache_factory import LlamaCacheFactory
-=======
->>>>>>> e8365023
 from core.completion.litellm_completion import LiteLLMCompletionModel
 from core.config import get_settings
 from core.database.postgres_database import PostgresDatabase
 from core.embedding.colpali_api_embedding_model import ColpaliApiEmbeddingModel
-<<<<<<< HEAD
-
-# from core.embedding.colpali_embedding_model import ColpaliEmbeddingModel
-=======
->>>>>>> e8365023
 from core.embedding.litellm_embedding import LiteLLMEmbeddingModel
 from core.parser.morphik_parser import MorphikParser
 from core.reranker.flag_reranker import FlagReranker
@@ -124,10 +116,6 @@
 # Cache factory
 # ---------------------------------------------------------------------------
 
-<<<<<<< HEAD
-# cache_factory = LlamaCacheFactory(Path(settings.STORAGE_PATH))
-cache_factory = None
-=======
 cache_factory = None
 if settings.KV_CACHE_ENABLED:
     from core.cache.llama_cache_factory import LlamaCacheFactory
@@ -136,7 +124,6 @@
     logger.info("KV cache enabled - initialized LlamaCacheFactory")
 else:
     logger.info("KV cache disabled")
->>>>>>> e8365023
 
 # ---------------------------------------------------------------------------
 # ColPali multi-vector support
@@ -156,13 +143,9 @@
             colpali_vector_store = None
         case "local":
             logger.info("Initializing ColPali in local mode")
-<<<<<<< HEAD
-            colpali_embedding_model = None  # ColpaliEmbeddingModel()
-=======
             from core.embedding.colpali_embedding_model import ColpaliEmbeddingModel
 
             colpali_embedding_model = ColpaliEmbeddingModel()
->>>>>>> e8365023
             # Choose multivector store implementation based on provider and dual ingestion setting
             if settings.ENABLE_DUAL_MULTIVECTOR_INGESTION:
                 # Dual ingestion mode: create both stores and wrap them
