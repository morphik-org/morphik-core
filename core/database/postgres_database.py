import json
import logging
from datetime import UTC, datetime
from typing import Any, Dict, List, Optional

from sqlalchemy import Column, DateTime, Index, String, and_, func, or_, select, text
from sqlalchemy.dialects.postgresql import ARRAY, JSONB
from sqlalchemy.ext.asyncio import AsyncSession, create_async_engine
from sqlalchemy.orm import declarative_base, sessionmaker

from core.config import get_settings
from core.models.workflows import Workflow, WorkflowRun

from ..models.auth import AuthContext, EntityType
from ..models.documents import Document, StorageFileInfo
from ..models.folders import Folder
from ..models.graph import Graph
from ..models.model_config import ModelConfig
from .base_database import BaseDatabase

logger = logging.getLogger(__name__)
Base = declarative_base()


class DocumentModel(Base):
    """SQLAlchemy model for document metadata."""

    __tablename__ = "documents"

    external_id = Column(String, primary_key=True)
    content_type = Column(String)
    filename = Column(String, nullable=True)
    doc_metadata = Column(JSONB, default=dict)
    storage_info = Column(JSONB, default=dict)
    system_metadata = Column(JSONB, default=dict)
    additional_metadata = Column(JSONB, default=dict)
    chunk_ids = Column(JSONB, default=list)
    storage_files = Column(JSONB, default=list)

    # Flattened auth columns for performance
    owner_id = Column(String)
    owner_type = Column(String)
    readers = Column(ARRAY(String), default=list)
    writers = Column(ARRAY(String), default=list)
    admins = Column(ARRAY(String), default=list)
    app_id = Column(String)
    folder_name = Column(String)
    end_user_id = Column(String)

    # Create indexes
    __table_args__ = (
        Index("idx_system_metadata", "system_metadata", postgresql_using="gin"),
        Index("idx_doc_metadata_gin", "doc_metadata", postgresql_using="gin"),
        # Flattened column indexes are created directly on the columns
        Index("idx_doc_app_id", "app_id"),
        Index("idx_doc_folder_name", "folder_name"),
        Index("idx_doc_end_user_id", "end_user_id"),
        Index("idx_doc_owner_id", "owner_id"),
    )


class GraphModel(Base):
    """SQLAlchemy model for graph data."""

    __tablename__ = "graphs"

    id = Column(String, primary_key=True)
    name = Column(String)  # Not unique globally anymore
    entities = Column(JSONB, default=list)
    relationships = Column(JSONB, default=list)
    graph_metadata = Column(JSONB, default=dict)  # Renamed from 'metadata' to avoid conflict
    system_metadata = Column(JSONB, default=dict)  # For folder_name and end_user_id
    document_ids = Column(JSONB, default=list)
    filters = Column(JSONB, nullable=True)
    created_at = Column(DateTime(timezone=True), server_default=text("CURRENT_TIMESTAMP"))
    updated_at = Column(DateTime(timezone=True), server_default=text("CURRENT_TIMESTAMP"), onupdate=func.now())

    # Flattened auth columns for performance
    owner_id = Column(String)
    owner_type = Column(String)
    readers = Column(ARRAY(String), default=list)
    writers = Column(ARRAY(String), default=list)
    admins = Column(ARRAY(String), default=list)
    app_id = Column(String)
    folder_name = Column(String)
    end_user_id = Column(String)

    # Create indexes
    __table_args__ = (
        Index("idx_graph_name", "name"),
        Index("idx_graph_system_metadata", "system_metadata", postgresql_using="gin"),
        # Create a unique constraint on name scoped by owner_id (flattened column)
        Index("idx_graph_owner_name", "name", "owner_id", unique=True),
        # Indexes on flattened columns
        Index("idx_graph_app_id", "app_id"),
        Index("idx_graph_folder_name", "folder_name"),
        Index("idx_graph_end_user_id", "end_user_id"),
    )


class FolderModel(Base):
    """SQLAlchemy model for folder data."""

    __tablename__ = "folders"

    id = Column(String, primary_key=True)
    name = Column(String)
    description = Column(String, nullable=True)
    document_ids = Column(JSONB, default=list)
    system_metadata = Column(JSONB, default=dict)
    rules = Column(JSONB, default=list)
    workflow_ids = Column(JSONB, default=list)

    # Flattened auth columns for performance
    owner_id = Column(String)
    owner_type = Column(String)
    readers = Column(ARRAY(String), default=list)
    writers = Column(ARRAY(String), default=list)
    admins = Column(ARRAY(String), default=list)
    app_id = Column(String)
    end_user_id = Column(String)

    # Create indexes
    __table_args__ = (
        Index("idx_folder_name", "name"),
        # Indexes on flattened columns
        Index("idx_folder_app_id", "app_id"),
        Index("idx_folder_owner_id", "owner_id"),
        Index("idx_folder_end_user_id", "end_user_id"),
    )


class ChatConversationModel(Base):
    """SQLAlchemy model for persisted chat history."""

    __tablename__ = "chat_conversations"

    conversation_id = Column(String, primary_key=True)
    user_id = Column(String, index=True, nullable=True)
    app_id = Column(String, index=True, nullable=True)
    title = Column(String, nullable=True)
    history = Column(JSONB, default=list)
    created_at = Column(DateTime(timezone=True), server_default=text("CURRENT_TIMESTAMP"))
    updated_at = Column(DateTime(timezone=True), server_default=text("CURRENT_TIMESTAMP"), onupdate=func.now())

    # Avoid duplicate indexes – SQLAlchemy already creates BTREE indexes for
    # columns declared with `index=True` and the primary-key column has an
    # implicit index.  Removing the explicit duplicates prevents bloat and
    # guarantees they won't be re-added after we dropped them in production.
    __table_args__ = ()


class ModelConfigModel(Base):
    """SQLAlchemy model for user model configurations."""

    __tablename__ = "model_configs"

    id = Column(String, primary_key=True)
    user_id = Column(String, index=True, nullable=False)
    app_id = Column(String, index=True, nullable=False)
    provider = Column(String, nullable=False)
    config_data = Column(JSONB, default=dict)
    created_at = Column(String)
    updated_at = Column(String)

    __table_args__ = (
        Index("idx_model_config_user_app", "user_id", "app_id"),
        Index("idx_model_config_provider", "provider"),
    )


# ---------------------------------------------------------------------------
# Workflow models (JSONB payload) – persistent storage for workflow definitions
#   and execution runs. Placed here so later PostgresDatabase code can import
#   them without forward-reference issues or linter complaints.
# ---------------------------------------------------------------------------


class WorkflowModel(Base):
    """SQLAlchemy model for workflow definitions stored as JSONB."""

    __tablename__ = "workflows"

    id = Column(String, primary_key=True)
    data = Column(JSONB, nullable=False)
    owner_id = Column(String, index=True)
    app_id = Column(String, index=True)
    user_id = Column(String, index=True)
    created_at = Column(DateTime(timezone=True), server_default=text("CURRENT_TIMESTAMP"))
    updated_at = Column(DateTime(timezone=True), server_default=text("CURRENT_TIMESTAMP"), onupdate=func.now())

    __table_args__ = (
        Index("idx_workflows_owner_app", "owner_id", "app_id"),
        Index("idx_workflows_owner_user", "owner_id", "user_id"),
    )


class WorkflowRunModel(Base):
    """SQLAlchemy model for individual workflow execution runs."""

    __tablename__ = "workflow_runs"

    id = Column(String, primary_key=True)
    workflow_id = Column(String, index=True, nullable=False)
    data = Column(JSONB, nullable=False)
    owner_id = Column(String, index=True)
    app_id = Column(String, index=True)
    user_id = Column(String, index=True)
    created_at = Column(DateTime(timezone=True), server_default=text("CURRENT_TIMESTAMP"))
    updated_at = Column(DateTime(timezone=True), server_default=text("CURRENT_TIMESTAMP"), onupdate=func.now())

    __table_args__ = (
        Index("idx_workflow_runs_wf", "workflow_id"),
        Index("idx_workflow_runs_owner_app", "owner_id", "app_id"),
        Index("idx_workflow_runs_owner_user", "owner_id", "user_id"),
    )


def _serialize_datetime(obj: Any) -> Any:
    """Helper function to serialize datetime objects to ISO format strings."""
    if isinstance(obj, datetime):
        return obj.isoformat()
    elif isinstance(obj, dict):
        return {key: _serialize_datetime(value) for key, value in obj.items()}
    elif isinstance(obj, list):
        return [_serialize_datetime(item) for item in obj]
    return obj


def _parse_datetime_field(value: Any) -> Any:
    """Helper function to parse datetime fields from PostgreSQL."""
    if isinstance(value, str):
        try:
            # Handle PostgreSQL datetime strings that might be missing timezone colon
            # e.g., '2025-06-25 21:35:49.22022+00' -> '2025-06-25 21:35:49.22022+00:00'
            if value.endswith("+00") and not value.endswith("+00:00"):
                value = value[:-3] + "+00:00"
            elif value.endswith("-00") and not value.endswith("-00:00"):
                value = value[:-3] + "-00:00"
            return datetime.fromisoformat(value)
        except ValueError:
            # If parsing fails, return the original value
            return value
    return value


class PostgresDatabase(BaseDatabase):
    """PostgreSQL implementation for document metadata storage."""

    async def delete_folder(self, folder_id: str, auth: AuthContext) -> bool:
        """Delete a folder row if user has admin access."""
        try:
            # Fetch the folder to check permissions
            async with self.async_session() as session:
                folder_model = await session.get(FolderModel, folder_id)
                if not folder_model:
                    logger.error(f"Folder {folder_id} not found")
                    return False
                if not self._check_folder_model_access(folder_model, auth, "admin"):
                    logger.error(f"User does not have admin access to folder {folder_id}")
                    return False
                await session.delete(folder_model)
                await session.commit()
                logger.info(f"Deleted folder {folder_id}")
                return True
        except Exception as e:
            logger.error(f"Error deleting folder: {e}")
            return False

    def __init__(
        self,
        uri: str,
    ):
        """Initialize PostgreSQL connection for document storage."""
        # Load settings from config
        settings = get_settings()

        # Get database pool settings from config with defaults
        pool_size = getattr(settings, "DB_POOL_SIZE", 20)
        max_overflow = getattr(settings, "DB_MAX_OVERFLOW", 30)
        pool_recycle = getattr(settings, "DB_POOL_RECYCLE", 3600)
        pool_timeout = getattr(settings, "DB_POOL_TIMEOUT", 10)
        pool_pre_ping = getattr(settings, "DB_POOL_PRE_PING", True)

        logger.info(
            f"Initializing PostgreSQL connection pool with size={pool_size}, "
            f"max_overflow={max_overflow}, pool_recycle={pool_recycle}s"
        )

        # Strip parameters that asyncpg doesn't accept as keyword arguments
        # These will raise "unexpected keyword argument" errors
        from urllib.parse import parse_qs, urlencode, urlparse, urlunparse
        
        parsed = urlparse(uri)
        query_params = parse_qs(parsed.query)
        
        # List of parameters that asyncpg doesn't accept
        incompatible_params = ["sslmode", "channel_binding"]
        removed_params = []
        
        for param in incompatible_params:
            if param in query_params:
                query_params.pop(param, None)
                removed_params.append(param)
        
        if removed_params:
            logger.debug(f"Removing parameters from PostgreSQL URI (not compatible with asyncpg): {removed_params}")
            parsed = parsed._replace(query=urlencode(query_params, doseq=True))
            uri = urlunparse(parsed)

        # Create async engine with explicit pool settings
        self.engine = create_async_engine(
            uri,
            # Prevent connection timeouts by keeping connections alive
            pool_pre_ping=pool_pre_ping,
            # Increase pool size to handle concurrent operations
            pool_size=pool_size,
            # Maximum overflow connections allowed beyond pool_size
            max_overflow=max_overflow,
            # Keep connections in the pool for up to 60 minutes
            pool_recycle=pool_recycle,
            # Time to wait for a connection from the pool (10 seconds)
            pool_timeout=pool_timeout,
            # Echo SQL for debugging (set to False in production)
            echo=False,
            connect_args={"server_settings": {"statement_timeout": "30000"}},  # 30 second timeout
        )
        self.async_session = sessionmaker(self.engine, class_=AsyncSession, expire_on_commit=False)
        self._initialized = False

    async def initialize(self):
        """Initialize database tables and indexes."""
        if self._initialized:
            return True

        try:
            logger.info("Initializing PostgreSQL database tables and indexes...")
            # Create ORM models
            async with self.engine.begin() as conn:
                # Explicitly create all tables with checkfirst=True to avoid errors if tables already exist
                await conn.run_sync(lambda conn: Base.metadata.create_all(conn, checkfirst=True))

                # No need to manually create graphs table again since SQLAlchemy does it
                logger.info("Created database tables successfully")

                # Create caches table if it doesn't exist (kept as direct SQL for backward compatibility)
                await conn.execute(
                    text(
                        """
                    CREATE TABLE IF NOT EXISTS caches (
                        name TEXT PRIMARY KEY,
                        metadata JSONB NOT NULL,
                        created_at TIMESTAMP WITH TIME ZONE DEFAULT CURRENT_TIMESTAMP,
                        updated_at TIMESTAMP WITH TIME ZONE DEFAULT CURRENT_TIMESTAMP
                    )
                """
                    )
                )

                # Check if storage_files column exists
                result = await conn.execute(
                    text(
                        """
                    SELECT column_name
                    FROM information_schema.columns
                    WHERE table_name = 'documents' AND column_name = 'storage_files'
                    """
                    )
                )
                if not result.first():
                    # Add storage_files column to documents table
                    await conn.execute(
                        text(
                            """
                        ALTER TABLE documents
                        ADD COLUMN IF NOT EXISTS storage_files JSONB DEFAULT '[]'::jsonb
                        """
                        )
                    )
                    logger.info("Added storage_files column to documents table")

                # Create folders table if it doesn't exist
                await conn.execute(
                    text(
                        """
                    CREATE TABLE IF NOT EXISTS folders (
                        id TEXT PRIMARY KEY,
                        name TEXT,
                        description TEXT,
                        document_ids JSONB DEFAULT '[]',
                        system_metadata JSONB DEFAULT '{}'
                    );
                    """
                    )
                )

                # Add rules column to folders table if it doesn't exist
                result = await conn.execute(
                    text(
                        """
                    SELECT column_name
                    FROM information_schema.columns
                    WHERE table_name = 'folders' AND column_name = 'rules'
                    """
                    )
                )
                if not result.first():
                    # Add rules column to folders table
                    await conn.execute(
                        text(
                            """
                        ALTER TABLE folders
                        ADD COLUMN IF NOT EXISTS rules JSONB DEFAULT '[]'::jsonb
                        """
                        )
                    )
                    logger.info("Added rules column to folders table")

                # Add workflow_ids column to folders table if it doesn't exist
                result = await conn.execute(
                    text(
                        """
                    SELECT column_name
                    FROM information_schema.columns
                    WHERE table_name = 'folders' AND column_name = 'workflow_ids'
                    """
                    )
                )
                if not result.first():
                    # Add workflow_ids column to folders table
                    await conn.execute(
                        text(
                            """
                        ALTER TABLE folders
                        ADD COLUMN IF NOT EXISTS workflow_ids JSONB DEFAULT '[]'::jsonb
                        """
                        )
                    )
                    logger.info("Added workflow_ids column to folders table")

                # Create indexes for folders table
                await conn.execute(text("CREATE INDEX IF NOT EXISTS idx_folder_name ON folders (name);"))

                # Check if system_metadata column exists in graphs table
                result = await conn.execute(
                    text(
                        """
                    SELECT column_name
                    FROM information_schema.columns
                    WHERE table_name = 'graphs' AND column_name = 'system_metadata'
                    """
                    )
                )
                if not result.first():
                    # Add system_metadata column to graphs table
                    await conn.execute(
                        text(
                            """
                        ALTER TABLE graphs
                        ADD COLUMN IF NOT EXISTS system_metadata JSONB DEFAULT '{}'::jsonb
                        """
                        )
                    )
                    logger.info("Added system_metadata column to graphs table")

                # Note: Indexes for folder_name, end_user_id, and app_id are created as direct column indexes
                # in the flattened columns section below, so we don't need JSONB path indexes

                # ORM models already include workflows tables – ensure they are created
                await conn.run_sync(lambda c: WorkflowModel.__table__.create(c, checkfirst=True))
                await conn.run_sync(lambda c: WorkflowRunModel.__table__.create(c, checkfirst=True))

                # Add scoping columns to workflows table if they don't exist
                for column_name in ["owner_id", "app_id", "user_id"]:
                    result = await conn.execute(
                        text(
                            f"""
                            SELECT column_name
                            FROM information_schema.columns
                            WHERE table_name = 'workflows' AND column_name = '{column_name}'
                            """
                        )
                    )
                    if not result.first():
                        await conn.execute(
                            text(
                                f"""
                                ALTER TABLE workflows
                                ADD COLUMN IF NOT EXISTS {column_name} VARCHAR
                                """
                            )
                        )
                        logger.info(f"Added {column_name} column to workflows table")

                # Add scoping columns to workflow_runs table if they don't exist
                for column_name in ["owner_id", "app_id", "user_id"]:
                    result = await conn.execute(
                        text(
                            f"""
                            SELECT column_name
                            FROM information_schema.columns
                            WHERE table_name = 'workflow_runs' AND column_name = '{column_name}'
                            """
                        )
                    )
                    if not result.first():
                        await conn.execute(
                            text(
                                f"""
                                ALTER TABLE workflow_runs
                                ADD COLUMN IF NOT EXISTS {column_name} VARCHAR
                                """
                            )
                        )
                        logger.info(f"Added {column_name} column to workflow_runs table")

                # Create indexes for workflows table
                await conn.execute(text("CREATE INDEX IF NOT EXISTS idx_workflows_owner_id ON workflows (owner_id);"))
                await conn.execute(text("CREATE INDEX IF NOT EXISTS idx_workflows_app_id ON workflows (app_id);"))
                await conn.execute(text("CREATE INDEX IF NOT EXISTS idx_workflows_user_id ON workflows (user_id);"))
                await conn.execute(
                    text("CREATE INDEX IF NOT EXISTS idx_workflows_owner_app ON workflows (owner_id, app_id);")
                )
                await conn.execute(
                    text("CREATE INDEX IF NOT EXISTS idx_workflows_owner_user ON workflows (owner_id, user_id);")
                )

                # Create indexes for workflow_runs table
                await conn.execute(
                    text("CREATE INDEX IF NOT EXISTS idx_workflow_runs_owner_id ON workflow_runs (owner_id);")
                )
                await conn.execute(
                    text("CREATE INDEX IF NOT EXISTS idx_workflow_runs_app_id ON workflow_runs (app_id);")
                )
                await conn.execute(
                    text("CREATE INDEX IF NOT EXISTS idx_workflow_runs_user_id ON workflow_runs (user_id);")
                )
                await conn.execute(
                    text("CREATE INDEX IF NOT EXISTS idx_workflow_runs_owner_app ON workflow_runs (owner_id, app_id);")
                )
                await conn.execute(
                    text(
                        "CREATE INDEX IF NOT EXISTS idx_workflow_runs_owner_user ON workflow_runs (owner_id, user_id);"
                    )
                )

                # Check if title column exists in chat_conversations table
                result = await conn.execute(
                    text(
                        """
                    SELECT column_name
                    FROM information_schema.columns
                    WHERE table_name = 'chat_conversations' AND column_name = 'title'
                    """
                    )
                )
                if not result.first():
                    # Add title column to chat_conversations table
                    await conn.execute(
                        text(
                            """
                        ALTER TABLE chat_conversations
                        ADD COLUMN IF NOT EXISTS title VARCHAR
                        """
                        )
                    )
                    logger.info("Added title column to chat_conversations table")

                # ---------------------------------------------
                # Legacy ALTER-TABLE loop removed: SQLAlchemy now
                # creates flattened auth columns (owner_id,…, ACL
                # arrays) during metadata.create_all().  We keep
                # *tables_to_update* for the index creation block
                # that follows, but skip redundant DDL.
                # ---------------------------------------------

                tables_to_update = ["documents", "graphs", "folders"]

                logger.info("Creating optimised indexes for flattened columns …")

                for table in tables_to_update:
                    # Create indexes for scalar columns
                    await conn.execute(text(f"CREATE INDEX IF NOT EXISTS idx_{table}_owner_id ON {table}(owner_id);"))
                    await conn.execute(text(f"CREATE INDEX IF NOT EXISTS idx_{table}_app_id ON {table}(app_id);"))

                    # Create GIN indexes for array columns
                    await conn.execute(
                        text(f"CREATE INDEX IF NOT EXISTS idx_{table}_readers ON {table} USING gin(readers);")
                    )
                    await conn.execute(
                        text(f"CREATE INDEX IF NOT EXISTS idx_{table}_writers ON {table} USING gin(writers);")
                    )
                    await conn.execute(
                        text(f"CREATE INDEX IF NOT EXISTS idx_{table}_admins ON {table} USING gin(admins);")
                    )

                    # Create composite indexes for common query patterns
                    await conn.execute(
                        text(f"CREATE INDEX IF NOT EXISTS idx_{table}_owner_app ON {table}(owner_id, app_id);")
                    )
                    if table != "folders":  # folders don't have folder_name column
                        await conn.execute(
                            text(f"CREATE INDEX IF NOT EXISTS idx_{table}_app_folder ON {table}(app_id, folder_name);")
                        )
                    await conn.execute(
                        text(f"CREATE INDEX IF NOT EXISTS idx_{table}_app_end_user ON {table}(app_id, end_user_id);")
                    )

                logger.info("Flattened auth columns and indexes created successfully")

            logger.info("PostgreSQL tables and indexes created successfully")
            self._initialized = True
            return True

        except Exception as e:
            logger.error(f"Error creating PostgreSQL tables and indexes: {str(e)}")
            return False

    async def store_document(self, document: Document, auth: AuthContext) -> bool:
        """Store document metadata."""
        try:
            doc_dict = document.model_dump()

            # Rename metadata to doc_metadata
            if "metadata" in doc_dict:
                doc_dict["doc_metadata"] = doc_dict.pop("metadata")
            doc_dict["doc_metadata"]["external_id"] = doc_dict["external_id"]

            # Ensure system metadata
            if "system_metadata" not in doc_dict:
                doc_dict["system_metadata"] = {}
            doc_dict["system_metadata"]["created_at"] = datetime.now(UTC)
            doc_dict["system_metadata"]["updated_at"] = datetime.now(UTC)

            # Handle storage_files
            if "storage_files" in doc_dict and doc_dict["storage_files"]:
                # Convert storage_files to the expected format for storage
                doc_dict["storage_files"] = [file.model_dump() for file in doc_dict["storage_files"]]

            # Serialize datetime objects to ISO format strings
            doc_dict = _serialize_datetime(doc_dict)

            # Set owner information from auth context
            if auth.entity_type and auth.entity_id:
                doc_dict["owner_id"] = auth.entity_id
                doc_dict["owner_type"] = auth.entity_type.value
            else:
                # Default to a system owner if no entity context
                doc_dict["owner_id"] = "system"
                doc_dict["owner_type"] = "system"

            # Initialize ACL lists as empty (can be updated later)
            doc_dict["readers"] = []
            doc_dict["writers"] = []
            doc_dict["admins"] = []

            # Set app_id from auth context if present (required for cloud mode)
            if auth.app_id:
                doc_dict["app_id"] = auth.app_id

            # The flattened fields are already in doc_dict from the Document model

            async with self.async_session() as session:
                doc_model = DocumentModel(**doc_dict)
                session.add(doc_model)
                await session.commit()
            return True

        except Exception as e:
            logger.error(f"Error storing document metadata: {str(e)}")
            return False

    async def get_document(self, document_id: str, auth: AuthContext) -> Optional[Document]:
        """Retrieve document metadata by ID if user has access."""
        try:
            async with self.async_session() as session:
                # Build access filter and params
                access_filter = self._build_access_filter_optimized(auth)
                filter_params = self._build_filter_params(auth)

                # Query document with parameterized query
                query = (
                    select(DocumentModel)
                    .where(DocumentModel.external_id == document_id)
                    .where(text(f"({access_filter})").bindparams(**filter_params))
                )

                result = await session.execute(query)
                doc_model = result.scalar_one_or_none()

                if doc_model:
                    return Document(**self._document_model_to_dict(doc_model))
                return None

        except Exception as e:
            logger.error(f"Error retrieving document metadata: {str(e)}")
            return None

    async def get_document_by_filename(
        self, filename: str, auth: AuthContext, system_filters: Optional[Dict[str, Any]] = None
    ) -> Optional[Document]:
        """Retrieve document metadata by filename if user has access.
        If multiple documents have the same filename, returns the most recently updated one.

        Args:
            filename: The filename to search for
            auth: Authentication context
            system_filters: Optional system metadata filters (e.g. folder_name, end_user_id)
        """
        try:
            async with self.async_session() as session:
                # Build access filter and params
                access_filter = self._build_access_filter_optimized(auth)
                system_metadata_filter = self._build_system_metadata_filter_optimized(system_filters)
                filter_params = self._build_filter_params(auth, system_filters)
                filter_params["filename"] = filename  # Add filename as a parameter

                # Construct where clauses
                where_clauses = [
                    f"({access_filter})",
                    "filename = :filename",  # Use parameterized query
                ]

                if system_metadata_filter:
                    where_clauses.append(f"({system_metadata_filter})")

                final_where_clause = " AND ".join(where_clauses)

                # Query document with system filters using parameterized query
                query = (
                    select(DocumentModel).where(text(final_where_clause).bindparams(**filter_params))
                    # Order by updated_at in system_metadata to get the most recent document
                    .order_by(text("system_metadata->>'updated_at' DESC"))
                )

                logger.debug(f"Querying document by filename with system filters: {system_filters}")

                result = await session.execute(query)
                doc_model = result.scalar_one_or_none()

                if doc_model:
                    return Document(**self._document_model_to_dict(doc_model))
                return None

        except Exception as e:
            logger.error(f"Error retrieving document metadata by filename: {str(e)}")
            return None

    async def get_documents_by_id(
        self,
        document_ids: List[str],
        auth: AuthContext,
        system_filters: Optional[Dict[str, Any]] = None,
    ) -> List[Document]:
        """
        Retrieve multiple documents by their IDs in a single batch operation.
        Only returns documents the user has access to.
        Can filter by system metadata fields like folder_name and end_user_id.

        Args:
            document_ids: List of document IDs to retrieve
            auth: Authentication context
            system_filters: Optional filters for system metadata fields

        Returns:
            List of Document objects that were found and user has access to
        """
        try:
            if not document_ids:
                return []

            async with self.async_session() as session:
                # Build access filter and params
                access_filter = self._build_access_filter_optimized(auth)
                system_metadata_filter = self._build_system_metadata_filter_optimized(system_filters)
                filter_params = self._build_filter_params(auth, system_filters)

                # Add document IDs as array parameter
                filter_params["document_ids"] = document_ids

                # Construct where clauses
                where_clauses = [f"({access_filter})", "external_id = ANY(:document_ids)"]

                if system_metadata_filter:
                    where_clauses.append(f"({system_metadata_filter})")

                final_where_clause = " AND ".join(where_clauses)

                # Query documents with document IDs, access check, and system filters in a single query
                query = select(DocumentModel).where(text(final_where_clause).bindparams(**filter_params))

                logger.info(f"Batch retrieving {len(document_ids)} documents with a single query")

                # Execute batch query
                result = await session.execute(query)
                doc_models = result.scalars().all()

                documents = []
                for doc_model in doc_models:
                    documents.append(Document(**self._document_model_to_dict(doc_model)))

                logger.info(f"Found {len(documents)} documents in batch retrieval")
                return documents

        except Exception as e:
            logger.error(f"Error batch retrieving documents: {str(e)}")
            return []

    async def get_documents(
        self,
        auth: AuthContext,
        skip: int = 0,
        limit: int = 10000,
        filters: Optional[Dict[str, Any]] = None,
        system_filters: Optional[Dict[str, Any]] = None,
    ) -> List[Document]:
        """List documents the user has access to."""
        try:
            async with self.async_session() as session:
                # Build query
                access_filter = self._build_access_filter_optimized(auth)
                metadata_filter = self._build_metadata_filter(filters)
                system_metadata_filter = self._build_system_metadata_filter_optimized(system_filters)
                filter_params = self._build_filter_params(auth, system_filters)

                where_clauses = [f"({access_filter})"]

                if metadata_filter:
                    where_clauses.append(f"({metadata_filter})")

                if system_metadata_filter:
                    where_clauses.append(f"({system_metadata_filter})")

                final_where_clause = " AND ".join(where_clauses)
                query = select(DocumentModel).where(text(final_where_clause).bindparams(**filter_params))

                query = query.offset(skip).limit(limit)

                result = await session.execute(query)
                doc_models = result.scalars().all()

                return [Document(**self._document_model_to_dict(doc)) for doc in doc_models]

        except Exception as e:
            logger.error(f"Error listing documents: {str(e)}")
            return []

    async def update_document(self, document_id: str, updates: Dict[str, Any], auth: AuthContext) -> bool:
        """Update document metadata if user has write access."""
        try:
            if not await self.check_access(document_id, auth, "write"):
                return False

            # Get existing document to preserve system_metadata
            existing_doc = await self.get_document(document_id, auth)
            if not existing_doc:
                return False

            # Update system metadata
            updates.setdefault("system_metadata", {})

            # Merge with existing system_metadata instead of just preserving specific fields
            if existing_doc.system_metadata:
                # Start with existing system_metadata
                merged_system_metadata = dict(existing_doc.system_metadata)
                # Update with new values
                merged_system_metadata.update(updates["system_metadata"])
                # Replace with merged result
                updates["system_metadata"] = merged_system_metadata
                logger.debug("Merged system_metadata during document update, preserving existing fields")

            # Always update the updated_at timestamp
            updates["system_metadata"]["updated_at"] = datetime.now(UTC)

            # Serialize datetime objects to ISO format strings
            updates = _serialize_datetime(updates)

            async with self.async_session() as session:
                result = await session.execute(select(DocumentModel).where(DocumentModel.external_id == document_id))
                doc_model = result.scalar_one_or_none()

                if doc_model:
                    # Log what we're updating
                    logger.info(f"Document update: updating fields {list(updates.keys())}")

                    # Special handling for metadata/doc_metadata conversion
                    if "metadata" in updates and "doc_metadata" not in updates:
                        logger.info("Converting 'metadata' to 'doc_metadata' for database update")
                        updates["doc_metadata"] = updates.pop("metadata")

                    # The flattened fields (owner_id, owner_type, readers, writers, admins)
                    # should be in updates directly if they need to be updated

                    # Set all attributes
                    for key, value in updates.items():
                        if key == "storage_files" and isinstance(value, list):
                            serialized_value = [
                                _serialize_datetime(
                                    item.model_dump()
                                    if hasattr(item, "model_dump")
                                    else (item.dict() if hasattr(item, "dict") else item)
                                )
                                for item in value
                            ]
                            logger.debug("Serializing storage_files before setting attribute")
                            setattr(doc_model, key, serialized_value)
                        else:
                            logger.debug(f"Setting document attribute {key} = {value}")
                            setattr(doc_model, key, value)

                    await session.commit()
                    logger.info(f"Document {document_id} updated successfully")
                    return True
                return False

        except Exception as e:
            logger.error(f"Error updating document metadata: {str(e)}")
            return False

    async def delete_document(self, document_id: str, auth: AuthContext) -> bool:
        """Delete document if user has write access."""
        try:
            if not await self.check_access(document_id, auth, "write"):
                return False

            async with self.async_session() as session:
                result = await session.execute(select(DocumentModel).where(DocumentModel.external_id == document_id))
                doc_model = result.scalar_one_or_none()

                if doc_model:
                    await session.delete(doc_model)
                    await session.commit()

                    # --------------------------------------------------------------------------------
                    # Maintain referential integrity: remove the deleted document ID from any folders
                    # that still list it in their document_ids JSONB array.  This prevents the UI from
                    # requesting stale IDs after a delete.
                    # --------------------------------------------------------------------------------
                    try:
                        await session.execute(
                            text(
                                """
                                UPDATE folders
                                SET document_ids = document_ids - :doc_id
                                WHERE document_ids ? :doc_id
                                """
                            ),
                            {"doc_id": document_id},
                        )
                        await session.commit()
                    except Exception as upd_err:  # noqa: BLE001
                        # Non-fatal – log but keep the document deleted so user doesn't see it any more.
                        logger.error("Failed to remove deleted document %s from folders: %s", document_id, upd_err)

                    return True
                return False

        except Exception as e:
            logger.error(f"Error deleting document: {str(e)}")
            return False

    async def find_authorized_and_filtered_documents(
        self,
        auth: AuthContext,
        filters: Optional[Dict[str, Any]] = None,
        system_filters: Optional[Dict[str, Any]] = None,
    ) -> List[str]:
        """Find document IDs matching filters and access permissions."""
        try:
            async with self.async_session() as session:
                # Build query
                access_filter = self._build_access_filter_optimized(auth)
                metadata_filter = self._build_metadata_filter(filters)
                system_metadata_filter = self._build_system_metadata_filter_optimized(system_filters)
                filter_params = self._build_filter_params(auth, system_filters)

                logger.debug(f"Access filter: {access_filter}")
                logger.debug(f"Metadata filter: {metadata_filter}")
                logger.debug(f"System metadata filter: {system_metadata_filter}")
                logger.debug(f"Original filters: {filters}")
                logger.debug(f"System filters: {system_filters}")

                where_clauses = [f"({access_filter})"]

                if metadata_filter:
                    where_clauses.append(f"({metadata_filter})")

                if system_metadata_filter:
                    where_clauses.append(f"({system_metadata_filter})")

                final_where_clause = " AND ".join(where_clauses)
                query = select(DocumentModel.external_id).where(text(final_where_clause).bindparams(**filter_params))

                logger.debug(f"Final query: {query}")

                result = await session.execute(query)
                doc_ids = [row[0] for row in result.all()]
                logger.debug(f"Found document IDs: {doc_ids}")
                return doc_ids

        except Exception as e:
            logger.error(f"Error finding authorized documents: {str(e)}")
            return []

    async def check_access(self, document_id: str, auth: AuthContext, required_permission: str = "read") -> bool:
        """Check if user has required permission for document."""
        try:
            async with self.async_session() as session:
                result = await session.execute(select(DocumentModel).where(DocumentModel.external_id == document_id))
                doc_model = result.scalar_one_or_none()

                if not doc_model:
                    return False

                # Check owner access using flattened columns
                if doc_model.owner_type == auth.entity_type.value and doc_model.owner_id == auth.entity_id:
                    return True

                # Check permission-specific access using flattened arrays
                permission_map = {"read": doc_model.readers, "write": doc_model.writers, "admin": doc_model.admins}
                permission_array = permission_map.get(required_permission, [])

                if permission_array is None:
                    return False

                return auth.entity_id in permission_array

        except Exception as e:
            logger.error(f"Error checking document access: {str(e)}")
            return False

    def _build_access_filter_optimized(self, auth: AuthContext) -> str:
        """Build PostgreSQL filter for access control using flattened columns.

        This optimized version uses direct column access instead of JSONB operations
        for better performance.

        Note: This returns a SQL string with :entity_id and :app_id as named parameters.
        The caller must provide these parameters when executing the query.
        """
        # Base clauses using flattened columns with named parameters
        base_clauses = [
            "owner_id = :entity_id",
            ":entity_id = ANY(readers)",
            ":entity_id = ANY(writers)",
            ":entity_id = ANY(admins)",
        ]

        # Developer token with app_id → require BOTH app_id match AND standard access
        if auth.entity_type == EntityType.DEVELOPER and auth.app_id:
            # Must match app_id AND have at least one of the standard access permissions
            return f"app_id = :app_id AND ({' OR '.join(base_clauses)})"
        else:
            # For non-developer tokens or developer tokens without app_id,
            # use standard access control
            return " OR ".join(base_clauses)

    def _build_metadata_filter(self, filters: Dict[str, Any]) -> str:
        """Build PostgreSQL filter for metadata."""
        if not filters:
            return ""

        filter_conditions = []
        for key, value in filters.items():
            # Handle list of values (IN operator)
            if isinstance(value, list):
                if not value:  # Skip empty lists
                    continue

                # New approach for lists: OR together multiple @> conditions
                # This allows each item in the list to be checked for containment.
                or_clauses_for_list = []
                for item_in_list in value:
                    json_filter_object = {key: item_in_list}
                    json_string_for_sql = json.dumps(json_filter_object)
                    sql_escaped_json_string = json_string_for_sql.replace("'", "''")
                    or_clauses_for_list.append(f"doc_metadata @> '{sql_escaped_json_string}'::jsonb")
                if or_clauses_for_list:
                    filter_conditions.append(f"({' OR '.join(or_clauses_for_list)})")

            else:
                # Handle single value (equality)
                # New approach for single value: Use JSONB containment operator @>
                json_filter_object = {key: value}
                json_string_for_sql = json.dumps(json_filter_object)
                sql_escaped_json_string = json_string_for_sql.replace("'", "''")
                filter_conditions.append(f"doc_metadata @> '{sql_escaped_json_string}'::jsonb")

        return " AND ".join(filter_conditions)

    def _build_system_metadata_filter_optimized(self, system_filters: Optional[Dict[str, Any]]) -> str:
        """Build PostgreSQL filter for system metadata using flattened columns.

        This optimized version uses direct column access instead of JSONB operations
        for better performance.

        Note: This returns a SQL string with named parameters like :app_id_0, :folder_name_0, etc.
        The caller must provide these parameters when executing the query.
        """
        if not system_filters:
            return ""

        key_clauses: List[str] = []
        self._filter_param_counter = 0  # Reset counter for parameter naming

        # Map system metadata keys to flattened columns
        column_map = {"app_id": "app_id", "folder_name": "folder_name", "end_user_id": "end_user_id"}

        for key, value in system_filters.items():
            if key not in column_map:
                continue

            column = column_map[key]
            values = value if isinstance(value, list) else [value]
            if not values and value is not None:
                continue

            value_clauses = []
            for item in values:
                if item is None:
                    value_clauses.append(f"{column} IS NULL")
                else:
                    # Use named parameter instead of string interpolation
                    param_name = f"{key}_{self._filter_param_counter}"
                    value_clauses.append(f"{column} = :{param_name}")
                    self._filter_param_counter += 1

            # OR all alternative values for this key
            if value_clauses:
                key_clauses.append("(" + " OR ".join(value_clauses) + ")")

        return " AND ".join(key_clauses)

    def _build_filter_params(
        self, auth: AuthContext, system_filters: Optional[Dict[str, Any]] = None
    ) -> Dict[str, Any]:
        """Build parameter dictionary for the optimized filter methods.

        Returns:
            Dictionary with parameter values for SQL query execution
        """
        params = {}

        # Add auth parameters
        params["entity_id"] = auth.entity_id
        if auth.app_id:
            params["app_id"] = auth.app_id

        # Add system metadata filter parameters
        if system_filters:
            self._filter_param_counter = 0  # Reset counter
            column_map = {"app_id": "app_id", "folder_name": "folder_name", "end_user_id": "end_user_id"}

            for key, value in system_filters.items():
                if key not in column_map:
                    continue

                values = value if isinstance(value, list) else [value]
                if not values and value is not None:
                    continue

                for item in values:
                    if item is not None:
                        param_name = f"{key}_{self._filter_param_counter}"
                        params[param_name] = str(item)
                        self._filter_param_counter += 1

        return params

    def _graph_model_to_dict(self, graph_model) -> Dict[str, Any]:
        """Convert GraphModel to dictionary.

        Args:
            graph_model: GraphModel instance

        Returns:
            Dictionary ready to be passed to Graph constructor
        """
        return {
            "id": graph_model.id,
            "name": graph_model.name,
            "entities": graph_model.entities,
            "relationships": graph_model.relationships,
            "metadata": graph_model.graph_metadata,
            "system_metadata": graph_model.system_metadata or {},
            "document_ids": graph_model.document_ids,
            "filters": graph_model.filters,
            # Include flattened fields
            "folder_name": graph_model.folder_name,
            "app_id": graph_model.app_id,
            "end_user_id": graph_model.end_user_id,
        }

    def _document_model_to_dict(self, doc_model) -> Dict[str, Any]:
        """Convert DocumentModel to dictionary.

        Args:
            doc_model: DocumentModel instance

        Returns:
            Dictionary ready to be passed to Document constructor
        """
        # Convert storage_files from dict to StorageFileInfo
        storage_files = []
        if doc_model.storage_files:
            for file_info in doc_model.storage_files:
                if isinstance(file_info, dict):
                    storage_files.append(StorageFileInfo(**file_info))
                else:
                    storage_files.append(file_info)

        return {
            "external_id": doc_model.external_id,
            "content_type": doc_model.content_type,
            "filename": doc_model.filename,
            "metadata": doc_model.doc_metadata,
            "storage_info": doc_model.storage_info,
            "system_metadata": doc_model.system_metadata,
            "additional_metadata": doc_model.additional_metadata,
            "chunk_ids": doc_model.chunk_ids,
            "storage_files": storage_files,
            # Include flattened fields
            "folder_name": doc_model.folder_name,
            "app_id": doc_model.app_id,
            "end_user_id": doc_model.end_user_id,
        }

    async def store_cache_metadata(self, name: str, metadata: Dict[str, Any]) -> bool:
        """Store metadata for a cache in PostgreSQL.

        Args:
            name: Name of the cache
            metadata: Cache metadata including model info and storage location

        Returns:
            bool: Whether the operation was successful
        """
        try:
            async with self.async_session() as session:
                await session.execute(
                    text(
                        """
                        INSERT INTO caches (name, metadata, updated_at)
                        VALUES (:name, :metadata, CURRENT_TIMESTAMP)
                        ON CONFLICT (name)
                        DO UPDATE SET
                            metadata = :metadata,
                            updated_at = CURRENT_TIMESTAMP
                        """
                    ),
                    {"name": name, "metadata": json.dumps(metadata)},
                )
                await session.commit()
                return True
        except Exception as e:
            logger.error(f"Failed to store cache metadata: {e}")
            return False

    async def get_cache_metadata(self, name: str) -> Optional[Dict[str, Any]]:
        """Get metadata for a cache from PostgreSQL.

        Args:
            name: Name of the cache

        Returns:
            Optional[Dict[str, Any]]: Cache metadata if found, None otherwise
        """
        try:
            async with self.async_session() as session:
                result = await session.execute(text("SELECT metadata FROM caches WHERE name = :name"), {"name": name})
                row = result.first()
                return row[0] if row else None
        except Exception as e:
            logger.error(f"Failed to get cache metadata: {e}")
            return None

    async def store_graph(self, graph: Graph, auth: AuthContext) -> bool:
        """Store a graph in PostgreSQL.

        This method stores the graph metadata, entities, and relationships
        in a PostgreSQL table.

        Args:
            graph: Graph to store
            auth: Authentication context to set owner information

        Returns:
            bool: Whether the operation was successful
        """
        try:
            # First serialize the graph model to dict
            graph_dict = graph.model_dump()

            # Change 'metadata' to 'graph_metadata' to match our model
            if "metadata" in graph_dict:
                graph_dict["graph_metadata"] = graph_dict.pop("metadata")

            # Serialize datetime objects to ISO format strings, but preserve actual datetime objects
            # for created_at and updated_at fields that SQLAlchemy expects as datetime instances
            created_at = graph_dict.get("created_at")
            updated_at = graph_dict.get("updated_at")

            graph_dict = _serialize_datetime(graph_dict)

            # Restore datetime objects for SQLAlchemy columns
            if created_at:
                graph_dict["created_at"] = created_at
            if updated_at:
                graph_dict["updated_at"] = updated_at

            # Set owner information from auth context
            if auth.entity_type and auth.entity_id:
                graph_dict["owner_id"] = auth.entity_id
                graph_dict["owner_type"] = auth.entity_type.value
            else:
                # Default to a system owner if no entity context
                graph_dict["owner_id"] = "system"
                graph_dict["owner_type"] = "system"

            # Initialize ACL lists as empty (can be updated later)
            graph_dict["readers"] = []
            graph_dict["writers"] = []
            graph_dict["admins"] = []

            # Set app_id from auth context if present (required for cloud mode)
            if auth.app_id:
                graph_dict["app_id"] = auth.app_id

            # The flattened fields are already in graph_dict from the Graph model

            # Store the graph metadata in PostgreSQL
            async with self.async_session() as session:
                # Store graph metadata in our table
                graph_model = GraphModel(**graph_dict)
                session.add(graph_model)
                await session.commit()
                logger.info(
                    f"Stored graph '{graph.name}' with {len(graph.entities)} entities "
                    f"and {len(graph.relationships)} relationships"
                )

            return True

        except Exception as e:
            logger.error(f"Error storing graph: {str(e)}")
            return False

    async def get_graph(
        self, name: str, auth: AuthContext, system_filters: Optional[Dict[str, Any]] = None
    ) -> Optional[Graph]:
        """Get a graph by name.

        Args:
            name: Name of the graph
            auth: Authentication context
            system_filters: Optional system metadata filters (e.g. folder_name, end_user_id)

        Returns:
            Optional[Graph]: Graph if found and accessible, None otherwise
        """
        try:
            async with self.async_session() as session:
                # Build access filter and params
                access_filter = self._build_access_filter_optimized(auth)
                filter_params = self._build_filter_params(auth)
                filter_params["graph_name"] = name

                # We need to check if the documents in the graph match the system filters
                # First get the graph without system filters
                query = select(GraphModel).where(
                    text(f"name = :graph_name AND ({access_filter})").bindparams(**filter_params)
                )

                result = await session.execute(query)
                graph_model = result.scalar_one_or_none()

                if graph_model:
                    # If system filters are provided, we need to filter the document_ids
                    document_ids = graph_model.document_ids

                    if system_filters and document_ids:
                        # Apply system_filters to document_ids
                        system_metadata_filter = self._build_system_metadata_filter_optimized(system_filters)

                        if system_metadata_filter:
                            # Get document IDs with system filters
                            system_params = self._build_filter_params(auth, system_filters)
                            system_params["doc_ids"] = document_ids
                            filter_query = f"""
                                SELECT external_id FROM documents
                                WHERE external_id = ANY(:doc_ids)
                                AND ({system_metadata_filter})
                            """

                            filter_result = await session.execute(text(filter_query).bindparams(**system_params))
                            filtered_doc_ids = [row[0] for row in filter_result.all()]

                            # If no documents match system filters, return None
                            if not filtered_doc_ids:
                                return None

                            # Update document_ids with filtered results
                            document_ids = filtered_doc_ids

                    # Convert to Graph model
                    graph_dict = self._graph_model_to_dict(graph_model)
                    # Override document_ids with filtered results if applicable
                    graph_dict["document_ids"] = document_ids
                    # Add datetime fields
                    graph_dict["created_at"] = _parse_datetime_field(graph_model.created_at)
                    graph_dict["updated_at"] = _parse_datetime_field(graph_model.updated_at)
                    return Graph(**graph_dict)

                return None

        except Exception as e:
            logger.error(f"Error retrieving graph: {str(e)}")
            return None

    async def list_graphs(self, auth: AuthContext, system_filters: Optional[Dict[str, Any]] = None) -> List[Graph]:
        """List all graphs the user has access to.

        Args:
            auth: Authentication context
            system_filters: Optional system metadata filters (e.g. folder_name, end_user_id)

        Returns:
            List[Graph]: List of graphs
        """
        try:
            async with self.async_session() as session:
                # Build access filter and params
                access_filter = self._build_access_filter_optimized(auth)
                filter_params = self._build_filter_params(auth)

                # Query graphs
                query = select(GraphModel).where(text(f"({access_filter})").bindparams(**filter_params))

                result = await session.execute(query)
                graph_models = result.scalars().all()

                graphs = []

                # If system filters are provided, we need to filter each graph's document_ids
                if system_filters:
                    system_metadata_filter = self._build_system_metadata_filter_optimized(system_filters)

                    for graph_model in graph_models:
                        document_ids = graph_model.document_ids

                        if document_ids and system_metadata_filter:
                            # Get document IDs with system filters
                            system_params = self._build_filter_params(auth, system_filters)
                            system_params["doc_ids"] = document_ids
                            filter_query = f"""
                                SELECT external_id FROM documents
                                WHERE external_id = ANY(:doc_ids)
                                AND ({system_metadata_filter})
                            """

                            filter_result = await session.execute(text(filter_query).bindparams(**system_params))
                            filtered_doc_ids = [row[0] for row in filter_result.all()]

                            # Only include graphs that have documents matching the system filters
                            if filtered_doc_ids:
                                graph_dict = self._graph_model_to_dict(graph_model)
                                # Override document_ids with filtered results
                                graph_dict["document_ids"] = filtered_doc_ids
                                # Add datetime fields
                                graph_dict["created_at"] = _parse_datetime_field(graph_model.created_at)
                                graph_dict["updated_at"] = _parse_datetime_field(graph_model.updated_at)
                                graphs.append(Graph(**graph_dict))
                else:
                    # No system filters, include all graphs
                    graphs = []
                    for graph_model in graph_models:
                        graph_dict = self._graph_model_to_dict(graph_model)
                        # Add datetime fields
                        graph_dict["created_at"] = _parse_datetime_field(graph_model.created_at)
                        graph_dict["updated_at"] = _parse_datetime_field(graph_model.updated_at)
                        graphs.append(Graph(**graph_dict))

                return graphs

        except Exception as e:
            logger.error(f"Error listing graphs: {str(e)}")
            return []

    async def update_graph(self, graph: Graph) -> bool:
        """Update an existing graph in PostgreSQL.

        This method updates the graph metadata, entities, and relationships
        in the PostgreSQL table.

        Args:
            graph: Graph to update

        Returns:
            bool: Whether the operation was successful
        """
        try:
            # First serialize the graph model to dict
            graph_dict = graph.model_dump()

            # Change 'metadata' to 'graph_metadata' to match our model
            if "metadata" in graph_dict:
                graph_dict["graph_metadata"] = graph_dict.pop("metadata")

            # Serialize datetime objects to ISO format strings, but preserve actual datetime objects
            # for created_at and updated_at fields that SQLAlchemy expects as datetime instances
            created_at = graph_dict.get("created_at")
            updated_at = graph_dict.get("updated_at")

            graph_dict = _serialize_datetime(graph_dict)

            # Restore datetime objects for SQLAlchemy columns
            if created_at:
                graph_dict["created_at"] = created_at
            if updated_at:
                graph_dict["updated_at"] = updated_at

            # The flattened fields are already in graph_dict from the Graph model
            # Note: owner_id, owner_type, and ACL fields should not be updated here
            # They should remain as set during graph creation

            # Update the graph in PostgreSQL
            async with self.async_session() as session:
                # Check if the graph exists
                result = await session.execute(select(GraphModel).where(GraphModel.id == graph.id))
                graph_model = result.scalar_one_or_none()

                if not graph_model:
                    logger.error(f"Graph '{graph.name}' with ID {graph.id} not found for update")
                    return False

                # Update the graph model with new values
                for key, value in graph_dict.items():
                    setattr(graph_model, key, value)

                await session.commit()
                logger.info(
                    f"Updated graph '{graph.name}' with {len(graph.entities)} entities "
                    f"and {len(graph.relationships)} relationships"
                )

            return True

        except Exception as e:
            logger.error(f"Error updating graph: {str(e)}")
            return False

    async def delete_graph(self, name: str, auth: AuthContext) -> bool:
        """Delete a graph by name.

        This method checks if the user has write access to the graph before deleting it.

        Args:
            name: Name of the graph to delete
            auth: Authentication context

        Returns:
            bool: Whether the operation was successful
        """
        try:
            async with self.async_session() as session:
                # First find the graph
                access_filter = self._build_access_filter_optimized(auth)
                filter_params = self._build_filter_params(auth)

                # Query to find the graph
                query = (
                    select(GraphModel)
                    .where(GraphModel.name == name)
                    .where(text(f"({access_filter})").bindparams(**filter_params))
                )

                result = await session.execute(query)
                graph_model = result.scalar_one_or_none()

                if not graph_model:
                    logger.error(f"Graph '{name}' not found")
                    return False

                # Check if user has write access (owner or admin)
                # Similar to document access check - user needs to be owner or in admins/writers list
                is_owner = (
                    (graph_model.owner_id == auth.entity_id and graph_model.owner_type == auth.entity_type.value)
                    if auth.entity_type and auth.entity_id
                    else False
                )

                is_admin = auth.entity_id in (graph_model.admins or []) if auth.entity_id else False
                is_writer = auth.entity_id in (graph_model.writers or []) if auth.entity_id else False

                if not (is_owner or is_admin or is_writer):
                    logger.error(f"User lacks write access to delete graph '{name}'")
                    return False

                # Delete the graph
                await session.delete(graph_model)
                await session.commit()
                logger.info(f"Successfully deleted graph '{name}'")

            return True

        except Exception as e:
            logger.error(f"Error deleting graph: {str(e)}")
            return False

    async def create_folder(self, folder: Folder, auth: AuthContext) -> bool:
        """Create a new folder."""
        try:
            async with self.async_session() as session:
                folder_dict = folder.model_dump()

                # Convert datetime objects to strings for JSON serialization
                folder_dict = _serialize_datetime(folder_dict)

                # Get owner info from auth context
                owner_id = auth.entity_id if auth.entity_type and auth.entity_id else "system"
                owner_type = auth.entity_type.value if auth.entity_type else "system"
                app_id_val = auth.app_id or folder_dict.get("app_id")
                params = {"name": folder.name, "owner_id": owner_id, "owner_type": owner_type}
                sql = """
                    SELECT id FROM folders
                    WHERE name = :name
                    AND owner_id = :owner_id
                    AND owner_type = :owner_type
                    """
                if app_id_val is not None:
                    sql += """
                    AND app_id = :app_id
                    """
                    params["app_id"] = app_id_val
                stmt = text(sql).bindparams(**params)

                result = await session.execute(stmt)
                existing_folder = result.scalar_one_or_none()

                if existing_folder:
                    logger.info(
                        f"Folder '{folder.name}' already exists with ID {existing_folder}, not creating a duplicate"
                    )
                    # Update the provided folder's ID to match the existing one
                    # so the caller gets the correct ID
                    folder.id = existing_folder
                    return True

                # Create a new folder model with owner info from auth context
                folder_model = FolderModel(
                    id=folder.id,
                    name=folder.name,
                    description=folder.description,
                    owner_id=owner_id,
                    owner_type=owner_type,
                    document_ids=folder_dict.get("document_ids", []),
                    system_metadata=folder_dict.get("system_metadata", {}),
                    readers=[],  # Initialize as empty, can be updated later
                    writers=[],  # Initialize as empty, can be updated later
                    admins=[],  # Initialize as empty, can be updated later
                    app_id=app_id_val,
                    end_user_id=folder_dict.get("end_user_id"),
                    rules=folder_dict.get("rules", []),
                    workflow_ids=folder_dict.get("workflow_ids", []),
                )

                session.add(folder_model)
                await session.commit()

                logger.info(f"Created new folder '{folder.name}' with ID {folder.id}")
                return True

        except Exception as e:
            logger.error(f"Error creating folder: {e}")
            return False

    async def get_folder(self, folder_id: str, auth: AuthContext) -> Optional[Folder]:
        """Get a folder by ID."""
        try:
            async with self.async_session() as session:
                # Get the folder
                logger.info(f"Getting folder with ID: {folder_id}")
                result = await session.execute(select(FolderModel).where(FolderModel.id == folder_id))
                folder_model = result.scalar_one_or_none()

                if not folder_model:
                    logger.error(f"Folder with ID {folder_id} not found in database")
                    return None

                # Convert to Folder object
                folder_dict = {
                    "id": folder_model.id,
                    "name": folder_model.name,
                    "description": folder_model.description,
                    "document_ids": folder_model.document_ids,
                    "system_metadata": folder_model.system_metadata,
                    "rules": folder_model.rules,
                    "workflow_ids": getattr(folder_model, "workflow_ids", []),
                }

                # Check if the user has access to the folder using the model
                if not self._check_folder_model_access(folder_model, auth, "read"):
                    return None

                folder = Folder(**folder_dict)
                return folder

        except Exception as e:
            logger.error(f"Error getting folder: {e}")
            return None

    async def get_folder_by_name(self, name: str, auth: AuthContext) -> Optional[Folder]:
        """Get a folder by name."""
        try:
            async with self.async_session() as session:
                # First try to get a folder owned by this entity
                if auth.entity_type and auth.entity_id:
                    stmt = text(
                        """
                        SELECT * FROM folders
                        WHERE name = :name
                        AND owner_id = :entity_id
                        AND owner_type = :entity_type
                        """
                    ).bindparams(name=name, entity_id=auth.entity_id, entity_type=auth.entity_type.value)

                    result = await session.execute(stmt)
                    folder_row = result.fetchone()

                    if folder_row:
                        # Convert to Folder object
                        folder_dict = {
                            "id": folder_row.id,
                            "name": folder_row.name,
                            "description": folder_row.description,
                            "document_ids": folder_row.document_ids,
                            "system_metadata": folder_row.system_metadata,
                            "rules": folder_row.rules,
                            "workflow_ids": getattr(folder_row, "workflow_ids", []),
                        }

                        folder = Folder(**folder_dict)
                        return folder

                # If not found, try to find any accessible folder with that name
                # Note: For folders, the access control arrays store "entity_type:entity_id" format
                entity_qualifier = f"{auth.entity_type.value}:{auth.entity_id}"
                stmt = text(
                    """
                    SELECT * FROM folders
                    WHERE name = :name
                    AND (
                        (owner_id = :entity_id AND owner_type = :entity_type)
                        OR :entity_qualifier = ANY(readers)
                        OR :entity_qualifier = ANY(writers)
                        OR :entity_qualifier = ANY(admins)
                    )
                    """
                ).bindparams(
                    name=name,
                    entity_id=auth.entity_id,
                    entity_type=auth.entity_type.value,
                    entity_qualifier=entity_qualifier,
                )

                result = await session.execute(stmt)
                folder_row = result.fetchone()

                if folder_row:
                    # Convert to Folder object
                    folder_dict = {
                        "id": folder_row.id,
                        "name": folder_row.name,
                        "description": folder_row.description,
                        "document_ids": folder_row.document_ids,
                        "system_metadata": folder_row.system_metadata,
                        "rules": folder_row.rules,
                        "workflow_ids": getattr(folder_row, "workflow_ids", []),
                    }

                    folder = Folder(**folder_dict)
                    return folder

                return None

        except Exception as e:
            logger.error(f"Error getting folder by name: {e}")
            return None

    async def list_folders(self, auth: AuthContext, system_filters: Optional[Dict[str, Any]] = None) -> List[Folder]:
        """List all folders the user has access to using flattened columns."""
        try:
            where_filters = []  # For top-level AND conditions (e.g., app_id)
            core_access_conditions = []  # For OR conditions (owner, reader_acl, admin_acl)
            current_params = {}

            # 1. Developer App ID Scoping (always applied as an AND condition if auth context specifies it)
            if auth.entity_type == EntityType.DEVELOPER and auth.app_id:
                where_filters.append(text("app_id = :app_id_val"))
                current_params["app_id_val"] = auth.app_id

            # 2. Build Core Access Conditions (Owner, Reader ACL, Admin ACL)
            # These are OR'd together. The user must satisfy one of these, AND the app_id scope if applicable.

            # Condition 2a: User is the owner of the folder (using flattened columns)
            if auth.entity_type and auth.entity_id:
                owner_sub_conditions_text = []

                owner_sub_conditions_text.append("owner_type = :owner_type_val")
                current_params["owner_type_val"] = auth.entity_type.value

                owner_sub_conditions_text.append("owner_id = :owner_id_val")
                current_params["owner_id_val"] = auth.entity_id

                # Combine owner sub-conditions with AND
                core_access_conditions.append(text(f"({' AND '.join(owner_sub_conditions_text)})"))

            # Condition 2b & 2c: User is in the folder's 'readers' or 'admins' access control list
            # Note: Folders use "entity_type:entity_id" format in arrays
            if auth.entity_type and auth.entity_id:
                entity_qualifier_for_acl = f"{auth.entity_type.value}:{auth.entity_id}"
                current_params["acl_qualifier"] = entity_qualifier_for_acl  # Used for both readers and admins

                core_access_conditions.append(text(":acl_qualifier = ANY(readers)"))
                core_access_conditions.append(text(":acl_qualifier = ANY(admins)"))  # Added folder admins ACL check

            # Combine core access conditions with OR, and add this group to the main AND filters
            if core_access_conditions:
                where_filters.append(or_(*core_access_conditions))
            else:
                # If there are no core ways to grant access (e.g., anonymous user without entity_id/type),
                # this effectively means this part of the condition is false.
                where_filters.append(text("1=0"))  # Effectively False if no ownership or ACL grant possible

            # Build and execute query
            async with self.async_session() as session:  # Ensure session is correctly established
                query = select(FolderModel)
                if where_filters:
                    # If any filters were constructed
                    query = query.where(and_(*where_filters))
                else:
                    # To be absolutely safe: if no filters ended up in where_filters, deny all access.
                    query = query.where(text("1=0"))  # Default to no access if no filters constructed

                result = await session.execute(query, current_params)
                folder_models = result.scalars().all()

                folders = []
                for folder_model in folder_models:
                    folder_dict = {
                        "id": folder_model.id,
                        "name": folder_model.name,
                        "description": folder_model.description,
                        "document_ids": folder_model.document_ids,
                        "system_metadata": folder_model.system_metadata,
                        "rules": folder_model.rules,
                        "workflow_ids": getattr(folder_model, "workflow_ids", []),
                    }
                    folders.append(Folder(**folder_dict))
                return folders

        except Exception as e:
            logger.error(f"Error listing folders: {e}")
            return []

    async def add_document_to_folder(self, folder_id: str, document_id: str, auth: AuthContext) -> bool:
        """Add a document to a folder."""
        import asyncio
<<<<<<< HEAD
        
=======

>>>>>>> 449e4294
        try:
            # First, get the folder model and check access
            async with self.async_session() as session:
                folder_model = await session.get(FolderModel, folder_id)
                if not folder_model:
                    logger.error(f"Folder {folder_id} not found")
                    return False

                # Check if user has write access to the folder
                if not self._check_folder_model_access(folder_model, auth, "write"):
                    logger.error(f"User does not have write access to folder {folder_id}")
                    return False

                # Convert to Folder object for document_ids access
                folder = await self.get_folder(folder_id, auth)
                if not folder:
                    return False

            # Check if the document exists and user has access with retry logic
            # This handles race conditions during ingestion where document might not be
            # immediately visible due to transaction isolation
            max_retries = 3
            retry_delay = 0.5  # Start with 500ms delay
<<<<<<< HEAD
            
=======

>>>>>>> 449e4294
            for attempt in range(max_retries):
                document = await self.get_document(document_id, auth)
                if document:
                    break
<<<<<<< HEAD
                    
                if attempt < max_retries - 1:  # Don't sleep on the last attempt
                    logger.info(f"Document {document_id} not found on attempt {attempt + 1}/{max_retries}, retrying in {retry_delay}s...")
                    await asyncio.sleep(retry_delay)
                    retry_delay *= 1.5  # Exponential backoff
                else:
                    logger.error(f"Document {document_id} not found or user does not have access after {max_retries} attempts")
                    return False
=======

                if attempt < max_retries - 1:  # Don't sleep on the last attempt
                    logger.info(
                        f"Document {document_id} not found on attempt {attempt + 1}/{max_retries}, retrying in {retry_delay}s..."
                    )
                    await asyncio.sleep(retry_delay)
                    retry_delay *= 1.5  # Exponential backoff
                else:
                    logger.error(
                        f"Document {document_id} not found or user does not have access after {max_retries} attempts"
                    )
                    return False

            # Final verification after retries
            if not document:
                logger.error(f"Document {document_id} not found or user does not have access after retries")
                return False
>>>>>>> 449e4294

            # Check if the document is already in the folder
            if document_id in folder.document_ids:
                logger.info(f"Document {document_id} is already in folder {folder_id}")
                return True

            # Add the document to the folder
            async with self.async_session() as session:
                # Add document_id to document_ids array
                new_document_ids = folder.document_ids + [document_id]

                folder_model = await session.get(FolderModel, folder_id)
                if not folder_model:
                    logger.error(f"Folder {folder_id} not found in database")
                    return False

                folder_model.document_ids = new_document_ids

                # Also update the document's folder_name flattened column
                stmt = text(
                    """
                    UPDATE documents
                    SET folder_name = :folder_name
                    WHERE external_id = :document_id
                    """
                ).bindparams(folder_name=folder.name, document_id=document_id)

                await session.execute(stmt)
                await session.commit()

                logger.info(f"Added document {document_id} to folder {folder_id}")
                return True

        except Exception as e:
            logger.error(f"Error adding document to folder: {e}")
            return False

    async def remove_document_from_folder(self, folder_id: str, document_id: str, auth: AuthContext) -> bool:
        """Remove a document from a folder."""
        try:
            # First, get the folder model and check access
            async with self.async_session() as session:
                folder_model = await session.get(FolderModel, folder_id)
                if not folder_model:
                    logger.error(f"Folder {folder_id} not found")
                    return False

                # Check if user has write access to the folder
                if not self._check_folder_model_access(folder_model, auth, "write"):
                    logger.error(f"User does not have write access to folder {folder_id}")
                    return False

                # Convert to Folder object for document_ids access
                folder = await self.get_folder(folder_id, auth)
                if not folder:
                    return False

            # Check if the document is in the folder
            if document_id not in folder.document_ids:
                logger.warning(f"Tried to delete document {document_id} not in folder {folder_id}")
                return True

            # Remove the document from the folder
            async with self.async_session() as session:
                # Remove document_id from document_ids array
                new_document_ids = [doc_id for doc_id in folder.document_ids if doc_id != document_id]

                folder_model = await session.get(FolderModel, folder_id)
                if not folder_model:
                    logger.error(f"Folder {folder_id} not found in database")
                    return False

                folder_model.document_ids = new_document_ids

                # Also update the document's folder_name to NULL
                stmt = text(
                    """
                    UPDATE documents
                    SET folder_name = NULL
                    WHERE external_id = :document_id
                    """
                ).bindparams(document_id=document_id)

                await session.execute(stmt)
                await session.commit()

                logger.info(f"Removed document {document_id} from folder {folder_id}")
                return True

        except Exception as e:
            logger.error(f"Error removing document from folder: {e}")
            return False

    async def associate_workflow_to_folder(self, folder_id: str, workflow_id: str, auth: AuthContext) -> bool:
        """Associate a workflow with a folder."""
        try:
            # First, get the folder model and check write access
            async with self.async_session() as session:
                folder_model = await session.get(FolderModel, folder_id)
                if not folder_model:
                    logger.error(f"Folder {folder_id} not found")
                    return False

                # Check if user has write access to the folder
                if not self._check_folder_model_access(folder_model, auth, "write"):
                    logger.error(f"User does not have write access to folder {folder_id}")
                    return False

                # Get current workflow_ids
                workflow_ids = folder_model.workflow_ids or []

                # Check if workflow is already associated
                if workflow_id in workflow_ids:
                    logger.info(f"Workflow {workflow_id} is already associated with folder {folder_id}")
                    return True

                # Add the workflow to the folder
                workflow_ids.append(workflow_id)
                folder_model.workflow_ids = workflow_ids

                await session.commit()
                logger.info(f"Associated workflow {workflow_id} with folder {folder_id}")
                return True

        except Exception as e:
            logger.error(f"Error associating workflow with folder: {e}")
            return False

    async def disassociate_workflow_from_folder(self, folder_id: str, workflow_id: str, auth: AuthContext) -> bool:
        """Remove a workflow from a folder."""
        try:
            # First, get the folder model and check write access
            async with self.async_session() as session:
                folder_model = await session.get(FolderModel, folder_id)
                if not folder_model:
                    logger.error(f"Folder {folder_id} not found")
                    return False

                # Check if user has write access to the folder
                if not self._check_folder_model_access(folder_model, auth, "write"):
                    logger.error(f"User does not have write access to folder {folder_id}")
                    return False

                # Get current workflow_ids
                workflow_ids = folder_model.workflow_ids or []

                # Check if workflow is associated
                if workflow_id not in workflow_ids:
                    logger.info(f"Workflow {workflow_id} is not associated with folder {folder_id}")
                    return True

                # Remove the workflow from the folder
                workflow_ids.remove(workflow_id)
                folder_model.workflow_ids = workflow_ids

                await session.commit()
                logger.info(f"Disassociated workflow {workflow_id} from folder {folder_id}")
                return True

        except Exception as e:
            logger.error(f"Error disassociating workflow from folder: {e}")
            return False

    async def get_chat_history(
        self, conversation_id: str, user_id: Optional[str], app_id: Optional[str]
    ) -> Optional[List[Dict[str, Any]]]:
        """Return stored chat history for *conversation_id*."""
        try:
            async with self.async_session() as session:
                result = await session.execute(
                    select(ChatConversationModel).where(ChatConversationModel.conversation_id == conversation_id)
                )
                convo = result.scalar_one_or_none()
                if not convo:
                    return None
                if user_id and convo.user_id and convo.user_id != user_id:
                    return None
                if app_id and convo.app_id and convo.app_id != app_id:
                    return None
                return convo.history
        except Exception as e:
            logger.error(f"Error getting chat history: {e}")
            return None

    async def upsert_chat_history(
        self,
        conversation_id: str,
        user_id: Optional[str],
        app_id: Optional[str],
        history: List[Dict[str, Any]],
        title: Optional[str] = None,
    ) -> bool:
        """Store or update chat history."""
        try:
            now = datetime.now(UTC).isoformat()

            # Auto-generate title from first user message if not provided
            if title is None and history:
                # Find first user message
                for msg in history:
                    if msg.get("role") == "user":
                        content = msg.get("content", "")
                        # Extract first 50 chars as title
                        title = content[:50].strip()
                        if len(content) > 50:
                            title += "..."
                        break

            async with self.async_session() as session:
                # Check if conversation exists to determine if we need to preserve existing title
                result = await session.execute(
                    text("SELECT title FROM chat_conversations WHERE conversation_id = :cid"), {"cid": conversation_id}
                )
                existing = result.fetchone()

                # If conversation exists and has a title, preserve it unless a new title is provided
                if existing and existing[0] and title is None:
                    title = existing[0]

                await session.execute(
                    text(
                        """
                        INSERT INTO chat_conversations (conversation_id, user_id, app_id, history, title, created_at, updated_at)
                        VALUES (:cid, :uid, :aid, :hist, :title, CAST(:now AS TEXT), CAST(:now AS TEXT))
                        ON CONFLICT (conversation_id)
                        DO UPDATE SET
                            user_id = EXCLUDED.user_id,
                            app_id = EXCLUDED.app_id,
                            history = EXCLUDED.history,
                            title = COALESCE(EXCLUDED.title, chat_conversations.title),
                            updated_at = CAST(:now AS TEXT)
                        """
                    ),
                    {
                        "cid": conversation_id,
                        "uid": user_id,
                        "aid": app_id,
                        "hist": json.dumps(history),
                        "title": title,
                        "now": now,
                    },
                )
                await session.commit()
                return True
        except Exception as e:
            logger.error(f"Error upserting chat history: {e}")
            return False

    async def list_chat_conversations(
        self,
        user_id: Optional[str],
        app_id: Optional[str] = None,
        limit: int = 100,
    ) -> List[Dict[str, Any]]:
        """Return chat conversations for a given user (and optional app) ordered by last update.

        Args:
            user_id: ID of the user that owns the conversation (required for cloud-mode privacy).
            app_id: Optional application scope for developer tokens.
            limit: Maximum number of conversations to return.

        Returns:
            A list of dictionaries containing conversation_id, updated_at and a preview of the
            last message (if available).
        """
        try:
            async with self.async_session() as session:
                # Build WHERE clause dynamically to avoid parameter type ambiguity
                where_clauses = []
                params = {"limit": limit}

                if user_id is not None:
                    where_clauses.append("user_id = :user_id")
                    params["user_id"] = user_id

                if app_id is not None:
                    where_clauses.append("app_id = :app_id")
                    params["app_id"] = app_id

                where_clause = "WHERE " + " AND ".join(where_clauses) if where_clauses else ""

                # Use a raw SQL query to efficiently extract just the last message
                query = text(
                    f"""
                    SELECT
                        conversation_id,
                        title,
                        updated_at,
                        created_at,
                        CASE
                            WHEN history IS NOT NULL AND jsonb_array_length(history) > 0
                            THEN history->-1
                            ELSE NULL
                        END as last_message
                    FROM chat_conversations
                    {where_clause}
                    ORDER BY updated_at DESC
                    LIMIT :limit
                """
                )

                result = await session.execute(query, params)

                conversations: List[Dict[str, Any]] = []
                for row in result:
                    conversations.append(
                        {
                            "chat_id": row.conversation_id,
                            "title": row.title,
                            "updated_at": row.updated_at,
                            "created_at": row.created_at,
                            "last_message": row.last_message,
                        }
                    )
                return conversations
        except Exception as exc:  # noqa: BLE001
            logger.error("Error listing chat conversations: %s", exc)
            return []

    async def update_chat_title(
        self,
        conversation_id: str,
        title: str,
        user_id: Optional[str],
        app_id: Optional[str] = None,
    ) -> bool:
        """Update the title of a chat conversation."""
        try:
            async with self.async_session() as session:
                # Build the WHERE clause based on user/app context
                where_clauses = ["conversation_id = :cid"]
                params = {"cid": conversation_id, "title": title}

                if user_id is not None:
                    where_clauses.append("user_id = :uid")
                    params["uid"] = user_id
                if app_id is not None:
                    where_clauses.append("app_id = :aid")
                    params["aid"] = app_id

                where_clause = " AND ".join(where_clauses)

                result = await session.execute(
                    text(
                        f"""
                        UPDATE chat_conversations
                        SET title = :title, updated_at = CURRENT_TIMESTAMP
                        WHERE {where_clause}
                    """
                    ),
                    params,
                )
                await session.commit()
                return result.rowcount > 0
        except Exception as e:
            logger.error(f"Error updating chat title: {e}")
            return False

    def _check_folder_model_access(
        self, folder_model: FolderModel, auth: AuthContext, permission: str = "read"
    ) -> bool:
        """Check if the user has the required permission for the folder."""
        # Developer-scoped tokens: restrict by app_id on folders
        if auth.entity_type == EntityType.DEVELOPER and auth.app_id:
            if folder_model.app_id != auth.app_id:
                return False

        # Admin always has access
        if "admin" in auth.permissions:
            return True

        # Check if folder is owned by the user
        if (
            auth.entity_type
            and auth.entity_id
            and folder_model.owner_type == auth.entity_type.value
            and folder_model.owner_id == auth.entity_id
        ):
            return True

        # Check access control lists using flattened columns
        # ACLs for folders store entries as "entity_type_value:entity_id"
        entity_qualifier = f"{auth.entity_type.value}:{auth.entity_id}"

        if permission == "read":
            if entity_qualifier in (folder_model.readers or []):
                return True

        if permission == "write":
            if entity_qualifier in (folder_model.writers or []):
                return True

        # For admin permission, check admins list
        if permission == "admin":  # This check is for folder-level admin, not global admin
            if entity_qualifier in (folder_model.admins or []):
                return True

        return False

    # ------------------------------------------------------------------
    # PERFORMANCE: lightweight folder summaries (id, name, description)
    # ------------------------------------------------------------------

    async def list_folders_summary(self, auth: AuthContext) -> List[Dict[str, Any]]:  # noqa: D401 – returns plain dicts
        """Return folder summaries without the heavy *document_ids* payload.

        The UI only needs *id* and *name* to render the folder grid / sidebar.
        Excluding the potentially thousands-element ``document_ids`` array keeps
        the JSON response tiny and dramatically improves load time.
        """

        try:
            # Re-use the complex access logic of *list_folders* but post-process
            # the results to strip the large field.  This avoids duplicating
            # query-builder logic while still improving network payload size.
            full_folders = await self.list_folders(auth)

            summaries: List[Dict[str, Any]] = []
            for f in full_folders:
                summaries.append(
                    {
                        "id": f.id,
                        "name": f.name,
                        "description": getattr(f, "description", None),
                        "updated_at": (f.system_metadata or {}).get("updated_at"),
                        "doc_count": len(f.document_ids or []),
                    }
                )

            return summaries

        except Exception as exc:  # noqa: BLE001
            logger.error("Error building folder summary list: %s", exc)
            return []

    # ------------------------------------------------------------------
    # Model Configuration Methods
    # ------------------------------------------------------------------

    async def store_model_config(self, model_config: ModelConfig) -> bool:
        """Store a model configuration."""
        try:
            config_dict = model_config.model_dump()

            # Serialize datetime objects
            config_dict = _serialize_datetime(config_dict)

            async with self.async_session() as session:
                config_model = ModelConfigModel(**config_dict)
                session.add(config_model)
                await session.commit()

            logger.info(f"Stored model config {model_config.id} for user {model_config.user_id}")
            return True

        except Exception as e:
            logger.error(f"Error storing model config: {str(e)}")
            return False

    async def get_model_config(self, config_id: str, user_id: str, app_id: str) -> Optional[ModelConfig]:
        """Get a model configuration by ID if user has access."""
        try:
            async with self.async_session() as session:
                result = await session.execute(
                    select(ModelConfigModel)
                    .where(ModelConfigModel.id == config_id)
                    .where(ModelConfigModel.user_id == user_id)
                    .where(ModelConfigModel.app_id == app_id)
                )
                config_model = result.scalar_one_or_none()

                if config_model:
                    return ModelConfig(
                        id=config_model.id,
                        user_id=config_model.user_id,
                        app_id=config_model.app_id,
                        provider=config_model.provider,
                        config_data=config_model.config_data,
                        created_at=config_model.created_at,
                        updated_at=config_model.updated_at,
                    )
                return None

        except Exception as e:
            logger.error(f"Error getting model config: {str(e)}")
            return None

    async def get_model_configs(self, user_id: str, app_id: str) -> List[ModelConfig]:
        """Get all model configurations for a user and app."""
        try:
            async with self.async_session() as session:
                result = await session.execute(
                    select(ModelConfigModel)
                    .where(ModelConfigModel.user_id == user_id)
                    .where(ModelConfigModel.app_id == app_id)
                    .order_by(ModelConfigModel.updated_at.desc())
                )
                config_models = result.scalars().all()

                configs = []
                for config_model in config_models:
                    configs.append(
                        ModelConfig(
                            id=config_model.id,
                            user_id=config_model.user_id,
                            app_id=config_model.app_id,
                            provider=config_model.provider,
                            config_data=config_model.config_data,
                            created_at=config_model.created_at,
                            updated_at=config_model.updated_at,
                        )
                    )

                return configs

        except Exception as e:
            logger.error(f"Error listing model configs: {str(e)}")
            return []

    async def update_model_config(self, config_id: str, user_id: str, app_id: str, updates: Dict[str, Any]) -> bool:
        """Update a model configuration if user has access."""
        try:
            async with self.async_session() as session:
                result = await session.execute(
                    select(ModelConfigModel)
                    .where(ModelConfigModel.id == config_id)
                    .where(ModelConfigModel.user_id == user_id)
                    .where(ModelConfigModel.app_id == app_id)
                )
                config_model = result.scalar_one_or_none()

                if not config_model:
                    logger.error(f"Model config {config_id} not found or user does not have access")
                    return False

                # Update fields
                if "config_data" in updates:
                    config_model.config_data = updates["config_data"]

                config_model.updated_at = datetime.now(UTC).isoformat()

                await session.commit()
                logger.info(f"Updated model config {config_id}")
                return True

        except Exception as e:
            logger.error(f"Error updating model config: {str(e)}")
            return False

    async def delete_model_config(self, config_id: str, user_id: str, app_id: str) -> bool:
        """Delete a model configuration if user has access."""
        try:
            async with self.async_session() as session:
                result = await session.execute(
                    select(ModelConfigModel)
                    .where(ModelConfigModel.id == config_id)
                    .where(ModelConfigModel.user_id == user_id)
                    .where(ModelConfigModel.app_id == app_id)
                )
                config_model = result.scalar_one_or_none()

                if not config_model:
                    logger.error(f"Model config {config_id} not found or user does not have access")
                    return False

                await session.delete(config_model)
                await session.commit()

                logger.info(f"Deleted model config {config_id}")
                return True

        except Exception as e:
            logger.error(f"Error deleting model config: {str(e)}")
            return False

    async def store_workflow(self, workflow: Workflow, auth: AuthContext) -> bool:  # noqa: D401 – override
        try:
            wf_json = _serialize_datetime(workflow.model_dump())

            # Extract scoping fields from auth context
            owner_id = auth.entity_id if auth.entity_type else None
            app_id = auth.app_id
            user_id = auth.user_id

            async with self.async_session() as session:
                existing = await session.get(WorkflowModel, workflow.id)
                if existing:
                    existing.data = wf_json
                    existing.owner_id = owner_id
                    existing.app_id = app_id
                    existing.user_id = user_id
                    existing.updated_at = datetime.now(UTC)
                else:
                    session.add(
                        WorkflowModel(id=workflow.id, data=wf_json, owner_id=owner_id, app_id=app_id, user_id=user_id)
                    )
                await session.commit()
            return True
        except Exception as exc:
            logger.error("Error storing workflow: %s", exc)
            return False

    async def list_workflows(self, auth: AuthContext) -> List[Workflow]:
        try:
            async with self.async_session() as session:
                # Build query with auth filtering
                query = select(WorkflowModel)

                # Filter by owner_id
                if auth.entity_id:
                    query = query.where(WorkflowModel.owner_id == auth.entity_id)

                # For developer tokens with app_id, further restrict by app_id
                if auth.entity_type == EntityType.DEVELOPER and auth.app_id:
                    query = query.where(WorkflowModel.app_id == auth.app_id)

                # In cloud mode, also filter by user_id if present
                if auth.user_id and get_settings().MODE == "cloud":
                    query = query.where(WorkflowModel.user_id == auth.user_id)

                res = await session.execute(query)
                rows = res.scalars().all()
                return [Workflow(**row.data) for row in rows]
        except Exception as exc:
            logger.error("Error listing workflows: %s", exc)
            return []

    async def get_workflow(self, workflow_id: str, auth: AuthContext) -> Optional[Workflow]:
        try:
            async with self.async_session() as session:
                wf_model = await session.get(WorkflowModel, workflow_id)
                if not wf_model:
                    return None

                # Check permissions
                # Check if user owns the workflow
                if auth.entity_id and wf_model.owner_id != auth.entity_id:
                    return None

                # For developer tokens with app_id, check app_id matches
                if auth.entity_type == EntityType.DEVELOPER and auth.app_id:
                    if wf_model.app_id != auth.app_id:
                        return None

                # In cloud mode, check user_id matches if present
                if auth.user_id and get_settings().MODE == "cloud":
                    if wf_model.user_id != auth.user_id:
                        return None

                return Workflow(**wf_model.data)
        except Exception as exc:
            logger.error("Error getting workflow: %s", exc)
            return None

    async def update_workflow(self, workflow_id: str, updates: Dict[str, Any], auth: AuthContext) -> Optional[Workflow]:
        wf = await self.get_workflow(workflow_id, auth)
        if not wf:
            return None
        wf_dict = wf.model_dump()
        wf_dict.update(updates)
        wf_updated = Workflow(**wf_dict)
        await self.store_workflow(wf_updated, auth)
        return wf_updated

    async def delete_workflow(self, workflow_id: str, auth: AuthContext) -> bool:
        try:
            async with self.async_session() as session:
                # Get the workflow to check permissions
                wf_model = await session.get(WorkflowModel, workflow_id)
                if not wf_model:
                    return False

                # Check permissions - same logic as get_workflow
                if auth.entity_id and wf_model.owner_id != auth.entity_id:
                    logger.warning(
                        f"User {auth.entity_id} attempted to delete workflow {workflow_id} owned by {wf_model.owner_id}"
                    )
                    return False

                if auth.entity_type == EntityType.DEVELOPER and auth.app_id:
                    if wf_model.app_id != auth.app_id:
                        return False

                if auth.user_id and get_settings().MODE == "cloud":
                    if wf_model.user_id != auth.user_id:
                        return False

                # First, remove workflow from all folders
                folders_query = text(
                    """
                    UPDATE folders
                    SET workflow_ids = workflow_ids - :workflow_id
                    WHERE workflow_ids @> :workflow_id_json
                """
                )
                await session.execute(
                    folders_query, {"workflow_id": workflow_id, "workflow_id_json": json.dumps([workflow_id])}
                )

                # Delete the workflow
                await session.delete(wf_model)
                await session.commit()
                logger.info(f"Deleted workflow {workflow_id} and removed from all folders")
                return True
        except Exception as exc:
            logger.error("Error deleting workflow: %s", exc)
            return False

    async def store_workflow_run(self, run: WorkflowRun) -> bool:
        try:
            run_json = _serialize_datetime(run.model_dump())

            async with self.async_session() as session:
                # Get owner_id from the workflow
                workflow = await session.get(WorkflowModel, run.workflow_id)
                owner_id = workflow.owner_id if workflow else None

                existing = await session.get(WorkflowRunModel, run.id)
                if existing:
                    existing.data = run_json
                    existing.workflow_id = run.workflow_id
                    existing.owner_id = owner_id
                    existing.app_id = run.app_id
                    existing.user_id = run.user_id
                    existing.updated_at = datetime.now(UTC)
                else:
                    session.add(
                        WorkflowRunModel(
                            id=run.id,
                            workflow_id=run.workflow_id,
                            data=run_json,
                            owner_id=owner_id,
                            app_id=run.app_id,
                            user_id=run.user_id,
                        )
                    )
                await session.commit()
            return True
        except Exception as exc:
            logger.error("Error storing workflow run: %s", exc)
            return False

    async def get_workflow_run(self, run_id: str, auth: AuthContext) -> Optional[WorkflowRun]:
        try:
            async with self.async_session() as session:
                run_model = await session.get(WorkflowRunModel, run_id)
                if not run_model:
                    return None

                # Check permissions - same logic as get_workflow
                # Check if user owns the workflow run
                if auth.entity_id and run_model.owner_id != auth.entity_id:
                    return None

                # For developer tokens with app_id, check app_id matches
                if auth.entity_type == EntityType.DEVELOPER and auth.app_id:
                    if run_model.app_id != auth.app_id:
                        return None

                # In cloud mode, check user_id matches if present
                if auth.user_id and get_settings().MODE == "cloud":
                    if run_model.user_id != auth.user_id:
                        return None

                return WorkflowRun(**run_model.data)
        except Exception as exc:
            logger.error("Error getting workflow run: %s", exc)
            return None

    async def list_workflow_runs(self, workflow_id: str, auth: AuthContext) -> List[WorkflowRun]:
        try:
            async with self.async_session() as session:
                # First check if the user has access to the workflow itself
                workflow = await session.get(WorkflowModel, workflow_id)
                if not workflow:
                    return []

                # Check workflow permissions
                if auth.entity_id and workflow.owner_id != auth.entity_id:
                    return []

                if auth.entity_type == EntityType.DEVELOPER and auth.app_id:
                    if workflow.app_id != auth.app_id:
                        return []

                if auth.user_id and get_settings().MODE == "cloud":
                    if workflow.user_id != auth.user_id:
                        return []

                # Now get workflow runs with auth filtering
                query = select(WorkflowRunModel).where(WorkflowRunModel.workflow_id == workflow_id)

                # Filter by owner_id
                if auth.entity_id:
                    query = query.where(WorkflowRunModel.owner_id == auth.entity_id)

                # For developer tokens with app_id, further restrict by app_id
                if auth.entity_type == EntityType.DEVELOPER and auth.app_id:
                    query = query.where(WorkflowRunModel.app_id == auth.app_id)

                # In cloud mode, also filter by user_id if present
                if auth.user_id and get_settings().MODE == "cloud":
                    query = query.where(WorkflowRunModel.user_id == auth.user_id)

                res = await session.execute(query)
                rows = res.scalars().all()
                return [WorkflowRun(**r.data) for r in rows]
        except Exception as exc:
            logger.error("Error listing workflow runs: %s", exc)
            return []

    async def delete_workflow_run(self, run_id: str, auth: AuthContext) -> bool:
        try:
            async with self.async_session() as session:
                run_model = await session.get(WorkflowRunModel, run_id)
                if not run_model:
                    return False

                # Check permissions - same logic as get_workflow_run
                if auth.entity_id and run_model.owner_id != auth.entity_id:
                    logger.warning(
                        f"User {auth.entity_id} attempted to delete workflow run {run_id} owned by {run_model.owner_id}"
                    )
                    return False

                if auth.entity_type == EntityType.DEVELOPER and auth.app_id:
                    if run_model.app_id != auth.app_id:
                        return False

                if auth.user_id and get_settings().MODE == "cloud":
                    if run_model.user_id != auth.user_id:
                        return False

                await session.delete(run_model)
                await session.commit()
                logger.info(f"Deleted workflow run {run_id}")
                return True
        except Exception as exc:
            logger.error("Error deleting workflow run: %s", exc)
            return False<|MERGE_RESOLUTION|>--- conflicted
+++ resolved
@@ -290,19 +290,19 @@
         # Strip parameters that asyncpg doesn't accept as keyword arguments
         # These will raise "unexpected keyword argument" errors
         from urllib.parse import parse_qs, urlencode, urlparse, urlunparse
-        
+
         parsed = urlparse(uri)
         query_params = parse_qs(parsed.query)
-        
+
         # List of parameters that asyncpg doesn't accept
         incompatible_params = ["sslmode", "channel_binding"]
         removed_params = []
-        
+
         for param in incompatible_params:
             if param in query_params:
                 query_params.pop(param, None)
                 removed_params.append(param)
-        
+
         if removed_params:
             logger.debug(f"Removing parameters from PostgreSQL URI (not compatible with asyncpg): {removed_params}")
             parsed = parsed._replace(query=urlencode(query_params, doseq=True))
@@ -1866,11 +1866,7 @@
     async def add_document_to_folder(self, folder_id: str, document_id: str, auth: AuthContext) -> bool:
         """Add a document to a folder."""
         import asyncio
-<<<<<<< HEAD
-        
-=======
-
->>>>>>> 449e4294
+
         try:
             # First, get the folder model and check access
             async with self.async_session() as session:
@@ -1894,25 +1890,11 @@
             # immediately visible due to transaction isolation
             max_retries = 3
             retry_delay = 0.5  # Start with 500ms delay
-<<<<<<< HEAD
-            
-=======
-
->>>>>>> 449e4294
+
             for attempt in range(max_retries):
                 document = await self.get_document(document_id, auth)
                 if document:
                     break
-<<<<<<< HEAD
-                    
-                if attempt < max_retries - 1:  # Don't sleep on the last attempt
-                    logger.info(f"Document {document_id} not found on attempt {attempt + 1}/{max_retries}, retrying in {retry_delay}s...")
-                    await asyncio.sleep(retry_delay)
-                    retry_delay *= 1.5  # Exponential backoff
-                else:
-                    logger.error(f"Document {document_id} not found or user does not have access after {max_retries} attempts")
-                    return False
-=======
 
                 if attempt < max_retries - 1:  # Don't sleep on the last attempt
                     logger.info(
@@ -1930,7 +1912,6 @@
             if not document:
                 logger.error(f"Document {document_id} not found or user does not have access after retries")
                 return False
->>>>>>> 449e4294
 
             # Check if the document is already in the folder
             if document_id in folder.document_ids:
