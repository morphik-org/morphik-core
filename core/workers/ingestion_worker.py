import asyncio
import contextlib
import json
import logging
import os
import time
import traceback
import urllib.parse as up
from datetime import UTC, datetime
from typing import Any, Dict, List, Optional

from arq.connections import RedisSettings
from sqlalchemy import text

from core.config import get_settings
from core.database.postgres_database import PostgresDatabase
from core.embedding.colpali_api_embedding_model import ColpaliApiEmbeddingModel
from core.embedding.colpali_embedding_model import ColpaliEmbeddingModel
from core.embedding.litellm_embedding import LiteLLMEmbeddingModel
from core.limits_utils import check_and_increment_limits, estimate_pages_by_chars
from core.models.auth import AuthContext, EntityType
from core.models.rules import MetadataExtractionRule
from core.parser.morphik_parser import MorphikParser
from core.services.document_service import DocumentService
from core.services.rules_processor import RulesProcessor
from core.services.telemetry import TelemetryService
from core.storage.local_storage import LocalStorage
from core.storage.s3_storage import S3Storage
from core.vector_store.fast_multivector_store import FastMultiVectorStore
from core.vector_store.multi_vector_store import MultiVectorStore
from core.vector_store.pgvector_store import PGVectorStore

# Enterprise routing helpers
from ee.db_router import get_database_for_app, get_vector_store_for_app

logger = logging.getLogger(__name__)

# Initialize global settings once
settings = get_settings()

# Create logs directory if it doesn't exist
os.makedirs("logs", exist_ok=True)

# Set up file handler for worker_ingestion.log
file_handler = logging.FileHandler("logs/worker_ingestion.log")
file_handler.setFormatter(logging.Formatter("%(asctime)s - %(name)s - %(levelname)s - %(message)s"))
logger.addHandler(file_handler)
# Set logger level based on settings (diff used INFO directly)
logger.setLevel(logging.INFO)


async def get_document_with_retry(document_service, document_id, auth, max_retries=3, initial_delay=0.3):
    """
    Helper function to get a document with retries to handle race conditions.

    Args:
        document_service: The document service instance
        document_id: ID of the document to retrieve
        auth: Authentication context
        max_retries: Maximum number of retry attempts
        initial_delay: Initial delay before first attempt in seconds

    Returns:
        Document if found and accessible, None otherwise
    """
    attempt = 0
    retry_delay = initial_delay

    # Add initial delay to allow transaction to commit
    if initial_delay > 0:
        await asyncio.sleep(initial_delay)

    while attempt < max_retries:
        try:
            doc = await document_service.db.get_document(document_id, auth)
            if doc:
                logger.debug(f"Successfully retrieved document {document_id} on attempt {attempt+1}")
                return doc

            # Document not found but no exception raised
            attempt += 1
            if attempt < max_retries:
                logger.warning(
                    f"Document {document_id} not found on attempt {attempt}/{max_retries}. "
                    f"Retrying in {retry_delay}s..."
                )
                await asyncio.sleep(retry_delay)
                retry_delay *= 1.5

        except Exception as e:
            attempt += 1
            error_msg = str(e)
            if attempt < max_retries:
                logger.warning(
                    f"Error retrieving document on attempt {attempt}/{max_retries}: {error_msg}. "
                    f"Retrying in {retry_delay}s..."
                )
                await asyncio.sleep(retry_delay)
                retry_delay *= 1.5
            else:
                logger.error(f"Failed to retrieve document after {max_retries} attempts: {error_msg}")
                return None

    return None


# ---------------------------------------------------------------------------
# Profiling helpers (worker-level)
# ---------------------------------------------------------------------------

if os.getenv("ENABLE_PROFILING") == "1":
    try:
        import yappi  # type: ignore
    except ImportError:
        yappi = None
else:
    yappi = None


@contextlib.asynccontextmanager
async def _profile_ctx(label: str):  # type: ignore
    if yappi is None:
        yield
        return

    yappi.clear_stats()
    yappi.set_clock_type("cpu")
    yappi.start()
    t0 = time.perf_counter()
    try:
        yield
    finally:
        duration = time.perf_counter() - t0
        fname = f"logs/worker_{label}_{int(t0)}.prof"
        yappi.stop()
        try:
            yappi.get_func_stats().save(fname, type="pstat")
            logger.info("Saved worker profile %s (%.2fs) to %s", label, duration, fname)
        except Exception as exc:
            logger.warning("Could not save worker profile: %s", exc)


async def process_ingestion_job(
    ctx: Dict[str, Any],
    document_id: str,
    file_key: str,
    bucket: str,
    original_filename: str,
    content_type: str,
    metadata_json: str,
    auth_dict: Dict[str, Any],
    rules_list: List[Dict[str, Any]],
    use_colpali: bool,
    folder_name: Optional[str] = None,
    end_user_id: Optional[str] = None,
) -> Dict[str, Any]:
    """
    Background worker task that processes file ingestion jobs.

    Args:
        ctx: The ARQ context dictionary
        file_key: The storage key where the file is stored
        bucket: The storage bucket name
        original_filename: The original file name
        content_type: The file's content type/MIME type
        metadata_json: JSON string of metadata
        auth_dict: Dict representation of AuthContext
        rules_list: List of rules to apply (already converted to dictionaries)
        use_colpali: Whether to use ColPali embedding model
        folder_name: Optional folder to scope the document to
        end_user_id: Optional end-user ID to scope the document to

    Returns:
        A dictionary with the document ID and processing status
    """
    telemetry = TelemetryService()

    # Build metadata resolver inline to capture key fields
    def _meta_resolver(*_a, **_kw):  # noqa: D401
        return {
            "filename": original_filename,
            "content_type": content_type,
            "folder_name": folder_name,
            "end_user_id": end_user_id,
            "use_colpali": use_colpali,
        }

    try:
        async with telemetry.track_operation(
            operation_type="ingest_worker",
            user_id=auth_dict.get("entity_id", "unknown"),
            app_id=auth_dict.get("app_id"),
            metadata=_meta_resolver(),
        ):
            # Start performance timer
            job_start_time = time.time()
            phase_times = {}
            # 1. Log the start of the job
            logger.info(f"Starting ingestion job for file: {original_filename}")

            # 2. Deserialize metadata and auth
            deserialize_start = time.time()
            metadata = json.loads(metadata_json) if metadata_json else {}
            auth = AuthContext(
                entity_type=EntityType(auth_dict.get("entity_type", "unknown")),
                entity_id=auth_dict.get("entity_id", ""),
                app_id=auth_dict.get("app_id"),
                permissions=set(auth_dict.get("permissions", ["read"])),
                user_id=auth_dict.get("user_id", auth_dict.get("entity_id", "")),
            )
            phase_times["deserialize_auth"] = time.time() - deserialize_start

            # ------------------------------------------------------------------
            # Per-app routing for database and vector store
            # ------------------------------------------------------------------

            # Resolve a dedicated database/vector-store using the JWT *app_id*.
            # When app_id is None we fall back to the control-plane resources.

            database = await get_database_for_app(auth.app_id)
            await database.initialize()

            vector_store = await get_vector_store_for_app(auth.app_id)
            if vector_store and hasattr(vector_store, "initialize"):
                # PGVectorStore.initialize is *async*
                try:
                    await vector_store.initialize()
                except Exception as init_err:
                    logger.warning(f"Vector store initialization failed for app {auth.app_id}: {init_err}")

<<<<<<< HEAD
                # Choose multivector store implementation based on provider
                if settings.MULTIVECTOR_STORE_PROVIDER == "morphik":
                    if not settings.TURBOPUFFER_API_KEY:
                        raise ValueError(
                            "TURBOPUFFER_API_KEY is required when using morphik multivector store provider"
                        )
                    colpali_vector_store = FastMultiVectorStore(
                        uri=uri_final,
                        tpuf_api_key=settings.TURBOPUFFER_API_KEY,
                        namespace=f"app_{auth.app_id}" if auth.app_id else "public",
                    )
                else:
                    colpali_vector_store = MultiVectorStore(uri=uri_final)
                await asyncio.to_thread(colpali_vector_store.initialize)
            except Exception as e:
                logger.warning(f"Failed to initialise ColPali MultiVectorStore for app {auth.app_id}: {e}")

        # Build a fresh DocumentService scoped to this job/app so we don't
        # mutate the shared instance kept in *ctx* (avoids cross-talk between
        # concurrent jobs for different apps).
        document_service = DocumentService(
            storage=ctx["storage"],
            database=database,
            vector_store=vector_store,
            embedding_model=ctx["embedding_model"],
            parser=ctx["parser"],
            cache_factory=None,
            enable_colpali=use_colpali,
            colpali_embedding_model=ctx.get("colpali_embedding_model"),
            colpali_vector_store=colpali_vector_store,
        )
=======
            # Initialise a per-app MultiVectorStore for ColPali when needed
            colpali_vector_store = None
            if use_colpali:
                try:
                    # Use render_as_string(hide_password=False) so the URI keeps the
                    # password – str(engine.url) masks it with "***" which breaks
                    # authentication for psycopg.  Also append sslmode=require when
                    # missing to satisfy Neon.
                    from urllib.parse import parse_qs, urlencode, urlparse, urlunparse

                    uri_raw = database.engine.url.render_as_string(hide_password=False)

                    parsed = urlparse(uri_raw)
                    query = parse_qs(parsed.query)
                    if "sslmode" not in query and settings.MODE == "cloud":
                        query["sslmode"] = ["require"]
                        parsed = parsed._replace(query=urlencode(query, doseq=True))

                    uri_final = urlunparse(parsed)

                    colpali_vector_store = MultiVectorStore(uri=uri_final)
                    await asyncio.to_thread(colpali_vector_store.initialize)
                except Exception as e:
                    logger.warning(f"Failed to initialise ColPali MultiVectorStore for app {auth.app_id}: {e}")

            # Build a fresh DocumentService scoped to this job/app so we don't
            # mutate the shared instance kept in *ctx* (avoids cross-talk between
            # concurrent jobs for different apps).
            document_service = DocumentService(
                storage=ctx["storage"],
                database=database,
                vector_store=vector_store,
                embedding_model=ctx["embedding_model"],
                parser=ctx["parser"],
                cache_factory=None,
                enable_colpali=use_colpali,
                colpali_embedding_model=ctx.get("colpali_embedding_model"),
                colpali_vector_store=colpali_vector_store,
            )
>>>>>>> 52951692

            # 3. Download the file from storage
            logger.info(f"Downloading file from {bucket}/{file_key}")
            download_start = time.time()
            file_content = await document_service.storage.download_file(bucket, file_key)

            # Ensure file_content is bytes
            if hasattr(file_content, "read"):
                file_content = file_content.read()
            download_time = time.time() - download_start
            phase_times["download_file"] = download_time
            logger.info(f"File download took {download_time:.2f}s for {len(file_content)/1024/1024:.2f}MB")

            # 4. Parse file to text
            # Use the filename derived from the storage key so the parser
            # receives the correct extension (.txt, .pdf, etc.).  Passing the UI
            # provided original_filename (often .pdf) can mislead the parser when
            # the stored object is a pre-extracted text file (e.g. .pdf.txt).
            parse_filename = os.path.basename(file_key) if file_key else original_filename

            parse_start = time.time()
            additional_metadata, text = await document_service.parser.parse_file_to_text(file_content, parse_filename)
            # Clean the extracted text to remove problematic escape characters (e.g., null bytes)
            # PostgreSQL does not allow \x00 (null byte) or \u0000 in text fields
            import re

            text = re.sub(r"[\x00\u0000]", "", text)
            # Optionally, remove other non-printable or control characters except newlines/tabs
            text = re.sub(r"[^\x09\x0A\x0D\x20-\x7E]", "", text)

            logger.debug(f"Parsed file into text of length {len(text)} (filename used: {parse_filename})")
            parse_time = time.time() - parse_start
            phase_times["parse_file"] = parse_time

            # NEW -----------------------------------------------------------------
            # Estimate pages early for pre-check
            num_pages_estimated = estimate_pages_by_chars(len(text))

            # 4.b Enforce tier limits (pages ingested) for cloud/free tier users
            if settings.MODE == "cloud" and auth.user_id:
                # Calculate approximate pages using same heuristic as DocumentService
                try:
                    # Dry-run verification before heavy processing
                    await check_and_increment_limits(
                        auth,
                        "ingest",
                        num_pages_estimated,
                        document_id,
                        verify_only=True,
                    )
                except Exception as limit_exc:
                    logger.error("User %s exceeded ingest limits: %s", auth.user_id, limit_exc)
                    raise
            # ---------------------------------------------------------------------

            # === Apply post_parsing rules ===
            rules_start = time.time()
            document_rule_metadata = {}
            if rules_list:
                logger.info("Applying post-parsing rules...")
                document_rule_metadata, text = await document_service.rules_processor.process_document_rules(
                    text, rules_list
                )
                metadata.update(document_rule_metadata)  # Merge metadata into main doc metadata
                logger.info(f"Document metadata after post-parsing rules: {metadata}")
                logger.info(f"Content length after post-parsing rules: {len(text)}")
            rules_time = time.time() - rules_start
            phase_times["apply_post_parsing_rules"] = rules_time
            if rules_list:
                logger.info(f"Post-parsing rules processing took {rules_time:.2f}s")

            # 6. Retrieve the existing document
            retrieve_start = time.time()
            logger.debug(f"Retrieving document with ID: {document_id}")
            logger.debug(
                f"Auth context: entity_type={auth.entity_type}, entity_id={auth.entity_id}, permissions={auth.permissions}"
            )

            # Use the retry helper function with initial delay to handle race conditions
            doc = await get_document_with_retry(document_service, document_id, auth, max_retries=5, initial_delay=1.0)
            retrieve_time = time.time() - retrieve_start
            phase_times["retrieve_document"] = retrieve_time
            logger.info(f"Document retrieval took {retrieve_time:.2f}s")

            if not doc:
                logger.error(f"Document {document_id} not found in database after multiple retries")
                logger.error(
                    f"Details - file: {original_filename}, content_type: {content_type}, bucket: {bucket}, key: {file_key}"
                )
                logger.error(
                    f"Auth: entity_type={auth.entity_type}, entity_id={auth.entity_id}, permissions={auth.permissions}"
                )
                raise ValueError(f"Document {document_id} not found in database after multiple retries")

            # Prepare updates for the document
            # Merge new metadata with existing metadata to preserve external_id
            merged_metadata = {**doc.metadata, **metadata}
            # Make sure external_id is preserved in the metadata
            merged_metadata["external_id"] = doc.external_id

            updates = {
                "metadata": merged_metadata,
                "additional_metadata": additional_metadata,
                "system_metadata": {**doc.system_metadata, "content": text},
            }

            # Add folder_name and end_user_id to updates if provided
            if folder_name:
                updates["folder_name"] = folder_name
            if end_user_id:
                updates["end_user_id"] = end_user_id

            # Update the document in the database
            update_start = time.time()
            success = await document_service.db.update_document(document_id=document_id, updates=updates, auth=auth)
            update_time = time.time() - update_start
            phase_times["update_document_parsed"] = update_time
            logger.info(f"Initial document update took {update_time:.2f}s")

            if not success:
                raise ValueError(f"Failed to update document {document_id}")

            # Refresh document object with updated data
            doc = await document_service.db.get_document(document_id, auth)
            logger.debug("Updated document in database with parsed content")

            # 7. Split text into chunks
            chunking_start = time.time()
            parsed_chunks = await document_service.parser.split_text(text)
            if not parsed_chunks:
                # No text was extracted from the file.  In many cases (e.g. pure images)
                # we can still proceed if ColPali multivector chunks are produced later.
                # Therefore we defer the fatal check until after ColPali chunk creation.
                logger.warning(
                    "No text chunks extracted after parsing. Will attempt to continue "
                    "and rely on image-based chunks if available."
                )
            chunking_time = time.time() - chunking_start
            phase_times["split_into_chunks"] = chunking_time
            logger.info(f"Text chunking took {chunking_time:.2f}s to create {len(parsed_chunks)} chunks")

            # Decide whether we need image chunks either for ColPali embedding or because
            # there are image-based rules (use_images=True) that must process them.
            has_image_rules = any(
                r.get("stage", "post_parsing") == "post_chunking"
                and r.get("type") == "metadata_extraction"
                and r.get("use_images", False)
                for r in rules_list or []
            )

            using_colpali = (
                use_colpali and document_service.colpali_embedding_model and document_service.colpali_vector_store
            )

            should_create_image_chunks = has_image_rules or using_colpali

            # Start timer for optional image chunk creation / multivector processing
            colpali_processing_start = time.time()

            chunks_multivector = []
            if should_create_image_chunks:
                import base64

                import filetype

                file_type = filetype.guess(file_content)
                file_content_base64 = base64.b64encode(file_content).decode()

                # Use the parsed chunks for ColPali/image rules – this will create image chunks if appropriate
                chunks_multivector = document_service._create_chunks_multivector(
                    file_type, file_content_base64, file_content, parsed_chunks
                )
                logger.debug(
                    f"Created {len(chunks_multivector)} multivector/image chunks "
                    f"(has_image_rules={has_image_rules}, using_colpali={using_colpali})"
                )
            colpali_create_chunks_time = time.time() - colpali_processing_start
            phase_times["colpali_create_chunks"] = colpali_create_chunks_time
            if using_colpali:
                logger.info(f"Colpali chunk creation took {colpali_create_chunks_time:.2f}s")

            # If we still have no chunks at all (neither text nor image) abort early
            if not parsed_chunks and not chunks_multivector:
                raise ValueError("No content chunks (text or image) could be extracted from the document")

            # Determine the final page count for recording usage
            final_page_count = num_pages_estimated  # Default to estimate
            if using_colpali and chunks_multivector:
                final_page_count = len(chunks_multivector)
            final_page_count = max(1, final_page_count)  # Ensure at least 1 page
            logger.info(
                f"Determined final page count for usage recording: {final_page_count} pages (ColPali used: {using_colpali})"
            )

            colpali_count_for_limit_fn = len(chunks_multivector) if using_colpali else None

            # 9. Apply post_chunking rules and aggregate metadata
            processed_chunks = []
            processed_chunks_multivector = []
            aggregated_chunk_metadata: Dict[str, Any] = {}  # Initialize dict for aggregated metadata
            chunk_contents = []  # Initialize list to collect chunk contents as we process them

            if rules_list:
                logger.info("Applying post-chunking rules...")

                # Partition rules by type
                text_rules = []
                image_rules = []

                for rule_dict in rules_list:
                    rule = document_service.rules_processor._parse_rule(rule_dict)
                    if rule.stage == "post_chunking":
                        if isinstance(rule, MetadataExtractionRule) and rule.use_images:
                            image_rules.append(rule_dict)
                        else:
                            text_rules.append(rule_dict)

                logger.info(f"Partitioned rules: {len(text_rules)} text rules, {len(image_rules)} image rules")

                # Process regular text chunks with text rules only
                if text_rules:
                    logger.info(f"Applying {len(text_rules)} text rules to text chunks...")
                    for chunk_obj in parsed_chunks:
                        # Get metadata *and* the potentially modified chunk
                        chunk_rule_metadata, processed_chunk = (
                            await document_service.rules_processor.process_chunk_rules(chunk_obj, text_rules)
                        )
                        processed_chunks.append(processed_chunk)
                        chunk_contents.append(processed_chunk.content)  # Collect content as we process
                        # Aggregate the metadata extracted from this chunk
                        aggregated_chunk_metadata.update(chunk_rule_metadata)
                else:
                    processed_chunks = parsed_chunks  # No text rules, use original chunks

                # Process colpali image chunks with image rules if they exist
                if chunks_multivector and image_rules:
                    logger.info(f"Applying {len(image_rules)} image rules to image chunks...")
                    for chunk_obj in chunks_multivector:
                        # Only process if it's an image chunk - pass the image content to the rule
                        if chunk_obj.metadata.get("is_image", False):
                            # Get metadata *and* the potentially modified chunk
                            chunk_rule_metadata, processed_chunk = (
                                await document_service.rules_processor.process_chunk_rules(chunk_obj, image_rules)
                            )
                            processed_chunks_multivector.append(processed_chunk)
                            # Aggregate the metadata extracted from this chunk
                            aggregated_chunk_metadata.update(chunk_rule_metadata)
                        else:
                            # Non-image chunks from multivector don't need further processing
                            processed_chunks_multivector.append(chunk_obj)

                    logger.info(f"Finished applying image rules to {len(processed_chunks_multivector)} image chunks.")
                elif chunks_multivector:
                    # No image rules, use original multivector chunks
                    processed_chunks_multivector = chunks_multivector

                logger.info(f"Finished applying post-chunking rules to {len(processed_chunks)} regular chunks.")
                logger.info(f"Aggregated metadata from all chunks: {aggregated_chunk_metadata}")

                # Update the document content with the stitched content from processed chunks
                if processed_chunks:
                    logger.info("Updating document content with processed chunks...")
                    stitched_content = "\n".join(chunk_contents)
                    doc.system_metadata["content"] = stitched_content
                    logger.info(f"Updated document content with stitched chunks (length: {len(stitched_content)})")
            else:
                processed_chunks = parsed_chunks  # No rules, use original chunks
                processed_chunks_multivector = chunks_multivector  # No rules, use original multivector chunks

            # 10. Generate embeddings for processed chunks
            embedding_start = time.time()
            embeddings = await document_service.embedding_model.embed_for_ingestion(processed_chunks)
            logger.debug(f"Generated {len(embeddings)} embeddings")
            embedding_time = time.time() - embedding_start
            phase_times["generate_embeddings"] = embedding_time
            embeddings_per_second = len(embeddings) / embedding_time if embedding_time > 0 else 0
            logger.info(
                f"Embedding generation took {embedding_time:.2f}s for {len(embeddings)} embeddings "
                f"({embeddings_per_second:.2f} embeddings/s)"
            )

            # 11. Create chunk objects with potentially modified chunk content and metadata
            chunk_objects_start = time.time()
            chunk_objects = document_service._create_chunk_objects(doc.external_id, processed_chunks, embeddings)
            logger.debug(f"Created {len(chunk_objects)} chunk objects")
            chunk_objects_time = time.time() - chunk_objects_start
            phase_times["create_chunk_objects"] = chunk_objects_time
            logger.debug(f"Creating chunk objects took {chunk_objects_time:.2f}s")

            # 12. Handle ColPali embeddings
            colpali_embed_start = time.time()
            chunk_objects_multivector = []
            if using_colpali:
                colpali_embeddings = await document_service.colpali_embedding_model.embed_for_ingestion(
                    processed_chunks_multivector
                )
                logger.debug(f"Generated {len(colpali_embeddings)} embeddings for multivector embedding")

                chunk_objects_multivector = document_service._create_chunk_objects(
                    doc.external_id, processed_chunks_multivector, colpali_embeddings
                )
            colpali_embed_time = time.time() - colpali_embed_start
            phase_times["colpali_generate_embeddings"] = colpali_embed_time
            if using_colpali:
                embeddings_per_second = len(colpali_embeddings) / colpali_embed_time if colpali_embed_time > 0 else 0
                logger.info(
                    f"Colpali embedding took {colpali_embed_time:.2f}s for {len(colpali_embeddings)} embeddings "
                    f"({embeddings_per_second:.2f} embeddings/s)"
                )

            # === Merge aggregated chunk metadata into document metadata ===
            if aggregated_chunk_metadata:
                logger.info("Merging aggregated chunk metadata into document metadata...")
                # Make sure doc.metadata exists
                if not hasattr(doc, "metadata") or doc.metadata is None:
                    doc.metadata = {}
                doc.metadata.update(aggregated_chunk_metadata)
                logger.info(f"Final document metadata after merge: {doc.metadata}")
            # ===========================================================

            # Update document status to completed before storing
            doc.system_metadata["status"] = "completed"
            doc.system_metadata["updated_at"] = datetime.now(UTC)

            # 11. Store chunks and update document with is_update=True
            store_start = time.time()
            await document_service._store_chunks_and_doc(
                chunk_objects, doc, use_colpali, chunk_objects_multivector, is_update=True, auth=auth
            )
            store_time = time.time() - store_start
            phase_times["store_chunks_and_update_doc"] = store_time
            logger.info(
                f"Storing chunks and final document update took {store_time:.2f}s for {len(chunk_objects)} chunks"
            )

            logger.debug(f"Successfully completed processing for document {doc.external_id}")

            # 12. Add document to folder (this will queue workflows but not execute them)
            if folder_name:
                try:
                    logger.info(f"Adding document {doc.external_id} to folder '{folder_name}'")
                    await document_service._ensure_folder_exists(folder_name, doc.external_id, auth)
                except Exception as folder_exc:
                    logger.error(f"Failed to add document to folder: {folder_exc}")
                    # Don't fail the entire ingestion if folder processing fails

            # 13. Execute any pending workflows now that document processing is complete
            try:
                logger.info(f"Executing pending workflows for document {doc.external_id}")
                await document_service.execute_pending_workflows(doc.external_id, auth)
            except Exception as workflow_exc:
                logger.error(f"Failed to execute pending workflows: {workflow_exc}")
                # Don't fail ingestion if workflow execution fails

            # 13. Log successful completion
            logger.info(f"Successfully completed ingestion for {original_filename}, document ID: {doc.external_id}")
            # Performance summary
            total_time = time.time() - job_start_time

            # Log performance summary
            logger.info("=== Ingestion Performance Summary ===")
            logger.info(f"Total processing time: {total_time:.2f}s")
            for phase, duration in sorted(phase_times.items(), key=lambda x: x[1], reverse=True):
                percentage = (duration / total_time) * 100 if total_time > 0 else 0
                logger.info(f"  - {phase}: {duration:.2f}s ({percentage:.1f}%)")
            logger.info("=====================================")

            # Record ingest usage *after* successful completion using the final page count
            if settings.MODE == "cloud" and auth.user_id:
                try:
                    await check_and_increment_limits(
                        auth,
                        "ingest",
                        final_page_count,
                        document_id,
                        use_colpali=using_colpali,
                        colpali_chunks_count=colpali_count_for_limit_fn,
                    )
                except Exception as rec_exc:
                    logger.error("Failed to record ingest usage after completion: %s", rec_exc)

            # 14. Return document ID
            return {
                "document_id": document_id,
                "status": "completed",
                "filename": original_filename,
                "content_type": content_type,
                "timestamp": datetime.now(UTC).isoformat(),
            }
    except Exception as e:
        logger.error(f"Error processing ingestion job for file {original_filename}: {str(e)}")
        logger.error(traceback.format_exc())

        # ------------------------------------------------------------------
        # Ensure we update the *per-app* database where the document lives.
        # Falling back to the control-plane DB (ctx["database"]) can silently
        # fail because the row doesn't exist there.
        # ------------------------------------------------------------------

        try:
            database: Optional[PostgresDatabase] = None

            # Prefer the tenant-specific database
            if auth.app_id is not None:
                try:
                    database = await get_database_for_app(auth.app_id)
                    await database.initialize()
                except Exception as db_err:
                    logger.warning(
                        "Failed to obtain per-app database in error handler: %s. Falling back to default.",
                        db_err,
                    )

            # Fallback to the default database kept in the worker context
            if database is None:
                database = ctx.get("database")

            # Proceed only if we have a database object
            if database:
                # Try to get the document
                doc = await database.get_document(document_id, auth)

                if doc:
                    # Update the document status to failed
                    await database.update_document(
                        document_id=document_id,
                        updates={
                            "system_metadata": {
                                **doc.system_metadata,
                                "status": "failed",
                                "error": str(e),
                                "updated_at": datetime.now(UTC),
                            }
                        },
                        auth=auth,
                    )
                    logger.info(f"Updated document {document_id} status to failed")
        except Exception as inner_e:
            logger.error(f"Failed to update document status: {inner_e}")

        # Note: TelemetryService will persist an error log entry automatically

        # 14. Return error information
        return {
            "status": "failed",
            "filename": original_filename,
            "error": str(e),
            "timestamp": datetime.now(UTC).isoformat(),
        }


async def startup(ctx):
    """
    Worker startup: Initialize all necessary services that will be reused across jobs.

    This initialization is similar to what happens in core/api.py during app startup,
    but adapted for the worker context.
    """
    logger.info("Worker starting up. Initializing services...")

    # Initialize database
    logger.info("Initializing database...")
    database = PostgresDatabase(uri=settings.POSTGRES_URI)
    # database = PostgresDatabase(uri="postgresql+asyncpg://morphik:morphik@postgres:5432/morphik")
    success = await database.initialize()
    if success:
        logger.info("Database initialization successful")
    else:
        logger.error("Database initialization failed")
    ctx["database"] = database

    # Initialize vector store
    logger.info("Initializing primary vector store...")
    vector_store = PGVectorStore(uri=settings.POSTGRES_URI)
    # vector_store = PGVectorStore(uri="postgresql+asyncpg://morphik:morphik@postgres:5432/morphik")
    success = await vector_store.initialize()
    if success:
        logger.info("Primary vector store initialization successful")
    else:
        logger.error("Primary vector store initialization failed")
    ctx["vector_store"] = vector_store

    # Initialize storage
    if settings.STORAGE_PROVIDER == "local":
        storage = LocalStorage(storage_path=settings.STORAGE_PATH)
    elif settings.STORAGE_PROVIDER == "aws-s3":
        storage = S3Storage(
            aws_access_key=settings.AWS_ACCESS_KEY,
            aws_secret_key=settings.AWS_SECRET_ACCESS_KEY,
            region_name=settings.AWS_REGION,
            default_bucket=settings.S3_BUCKET,
        )
    else:
        raise ValueError(f"Unsupported storage provider: {settings.STORAGE_PROVIDER}")
    ctx["storage"] = storage

    # Initialize parser
    parser = MorphikParser(
        chunk_size=settings.CHUNK_SIZE,
        chunk_overlap=settings.CHUNK_OVERLAP,
        use_unstructured_api=settings.USE_UNSTRUCTURED_API,
        unstructured_api_key=settings.UNSTRUCTURED_API_KEY,
        assemblyai_api_key=settings.ASSEMBLYAI_API_KEY,
        anthropic_api_key=settings.ANTHROPIC_API_KEY,
        use_contextual_chunking=settings.USE_CONTEXTUAL_CHUNKING,
    )
    ctx["parser"] = parser

    # Initialize embedding model
    embedding_model = LiteLLMEmbeddingModel(model_key=settings.EMBEDDING_MODEL)
    logger.info(f"Initialized LiteLLM embedding model with model key: {settings.EMBEDDING_MODEL}")
    ctx["embedding_model"] = embedding_model

    # Skip initializing completion model and reranker since they're not needed for ingestion

    # Initialize ColPali embedding model and vector store per mode
    colpali_embedding_model = None
    colpali_vector_store = None

    if settings.COLPALI_MODE != "off":
        logger.info(f"Initializing ColPali components (mode={settings.COLPALI_MODE}) ...")
        # Choose embedding implementation
        match settings.COLPALI_MODE:
            case "local":
                colpali_embedding_model = ColpaliEmbeddingModel()
            case "api":
                colpali_embedding_model = ColpaliApiEmbeddingModel()
            case _:
                raise ValueError(f"Unsupported COLPALI_MODE: {settings.COLPALI_MODE}")

        # Vector store is needed for both local and api modes
        # Choose multivector store implementation based on provider
        if settings.MULTIVECTOR_STORE_PROVIDER == "morphik":
            if not settings.TURBOPUFFER_API_KEY:
                raise ValueError("TURBOPUFFER_API_KEY is required when using morphik multivector store provider")
            colpali_vector_store = FastMultiVectorStore(
                uri=settings.POSTGRES_URI, tpuf_api_key=settings.TURBOPUFFER_API_KEY, namespace="public"
            )
        else:
            colpali_vector_store = MultiVectorStore(uri=settings.POSTGRES_URI)
        # colpali_vector_store = MultiVectorStore(uri="postgresql+asyncpg://morphik:morphik@postgres:5432/morphik")
        success = await asyncio.to_thread(colpali_vector_store.initialize)
        if success:
            logger.info("ColPali vector store initialization successful")
        else:
            logger.error("ColPali vector store initialization failed")
    ctx["colpali_embedding_model"] = colpali_embedding_model
    ctx["colpali_vector_store"] = colpali_vector_store
    ctx["cache_factory"] = None

    # Initialize rules processor
    rules_processor = RulesProcessor()
    ctx["rules_processor"] = rules_processor

    # Initialize telemetry service
    telemetry = TelemetryService()
    ctx["telemetry"] = telemetry

    # Create the document service using only the components needed for ingestion
    document_service = DocumentService(
        storage=storage,
        database=database,
        vector_store=vector_store,
        embedding_model=embedding_model,
        parser=parser,
        cache_factory=None,
        enable_colpali=(settings.COLPALI_MODE != "off"),
        colpali_embedding_model=colpali_embedding_model,
        colpali_vector_store=colpali_vector_store,
    )
    ctx["document_service"] = document_service

    logger.info("Worker startup complete. All services initialized.")


async def shutdown(ctx):
    """
    Worker shutdown: Clean up resources.

    Properly close connections and cleanup resources to prevent leaks.
    """
    logger.info("Worker shutting down. Cleaning up resources...")

    # Close database connections
    if "database" in ctx and hasattr(ctx["database"], "engine"):
        logger.info("Closing database connections...")
        await ctx["database"].engine.dispose()

    # Close vector store connections if they exist
    if "vector_store" in ctx and hasattr(ctx["vector_store"], "engine"):
        logger.info("Closing vector store connections...")
        await ctx["vector_store"].engine.dispose()

    # Close colpali vector store connections if they exist
    if "colpali_vector_store" in ctx and hasattr(ctx["colpali_vector_store"], "engine"):
        logger.info("Closing colpali vector store connections...")
        await ctx["colpali_vector_store"].engine.dispose()

    # Close any other open connections or resources that need cleanup
    logger.info("Worker shutdown complete.")


def redis_settings_from_env() -> RedisSettings:
    """
    Create RedisSettings from environment variables for ARQ worker.

    Returns:
        RedisSettings configured for Redis connection with optimized performance
    """
    url = up.urlparse(os.getenv("REDIS_URL", "redis://127.0.0.1:6379/0"))

    # Use ARQ's supported parameters with optimized values for stability
    # For high-volume ingestion (100+ documents), these settings help prevent timeouts
    return RedisSettings(
        host=settings.REDIS_HOST,
        port=settings.REDIS_PORT,
        database=int(url.path.lstrip("/") or 0),
        conn_timeout=5,  # Increased connection timeout (seconds)
        conn_retries=15,  # More retries for transient connection issues
        conn_retry_delay=1,  # Quick retry delay (seconds)
    )


# ARQ Worker Settings
class WorkerSettings:
    """
    ARQ Worker settings for the ingestion worker.

    This defines the functions available to the worker, startup and shutdown handlers,
    and any specific Redis settings.
    """

    functions = [process_ingestion_job]
    on_startup = startup
    on_shutdown = shutdown

    # Use robust Redis settings that handle connection issues
    redis_settings = redis_settings_from_env()

    # Result storage settings
    keep_result_ms = 24 * 60 * 60 * 1000  # Keep results for 24 hours (24 * 60 * 60 * 1000 ms)

    # Concurrency settings - optimized for high-volume ingestion
    max_jobs = 3  # Reduced to prevent resource contention during batch processing

    # Resource management
    health_check_interval = 600  # Extended to 10 minutes to reduce Redis overhead
    job_timeout = 7200  # Extended to 2 hours for large document processing
    max_tries = 5  # Retry failed jobs up to 5 times
    poll_delay = 2.0  # Increased poll delay to prevent Redis connection saturation

    # High reliability settings
    allow_abort_jobs = False  # Don't abort jobs on worker shutdown
    retry_jobs = True  # Always retry failed jobs

    # Prevent queue blocking on error
    skip_queue_when_queues_read_fails = True  # Continue processing other queues if one fails

    # Log Redis and connection pool information for debugging
    @staticmethod
    async def health_check(ctx):
        """
        Enhanced periodic health check to log connection status and job stats.
        Monitors Redis memory, database connections, and job processing metrics.
        """
        database = ctx.get("database")
        vector_store = ctx.get("vector_store")
        job_stats = ctx.get("job_stats", {})

        # Get detailed Redis info
        try:
            redis_info = await ctx["redis"].info(section=["Server", "Memory", "Clients", "Stats"])

            # Server and resource usage info
            redis_version = redis_info.get("redis_version", "unknown")
            used_memory = redis_info.get("used_memory_human", "unknown")
            used_memory_peak = redis_info.get("used_memory_peak_human", "unknown")
            clients_connected = redis_info.get("connected_clients", "unknown")
            rejected_connections = redis_info.get("rejected_connections", 0)
            total_commands = redis_info.get("total_commands_processed", 0)

            # DB keys
            db_info = redis_info.get("db0", {})
            keys_count = db_info.get("keys", 0) if isinstance(db_info, dict) else 0

            # Log comprehensive server status
            logger.info(
                f"Redis Status: v{redis_version} | "
                f"Memory: {used_memory} (peak: {used_memory_peak}) | "
                f"Clients: {clients_connected} (rejected: {rejected_connections}) | "
                f"DB Keys: {keys_count} | Commands: {total_commands}"
            )

            # Check for memory warning thresholds
            if isinstance(used_memory, str) and used_memory.endswith("G"):
                memory_value = float(used_memory[:-1])
                if memory_value > 1.0:  # More than 1GB used
                    logger.warning(f"Redis memory usage is high: {used_memory}")

            # Check for connection issues
            if rejected_connections and int(rejected_connections) > 0:
                logger.warning(f"Redis has rejected {rejected_connections} connections")
        except Exception as e:
            logger.error(f"Failed to get Redis info: {str(e)}")

        # Log job statistics with detailed processing metrics
        ongoing = job_stats.get("ongoing", 0)
        queued = job_stats.get("queued", 0)

        logger.info(
            f"Job Stats: completed={job_stats.get('complete', 0)} | "
            f"failed={job_stats.get('failed', 0)} | "
            f"retried={job_stats.get('retried', 0)} | "
            f"ongoing={ongoing} | queued={queued}"
        )

        # Warn if too many jobs are queued/backed up
        if queued > 50:
            logger.warning(f"Large job queue backlog: {queued} jobs waiting")

        # Test database connectivity with extended timeout
        if database and hasattr(database, "async_session"):
            try:
                async with database.async_session() as session:
                    await session.execute(text("SELECT 1"))
                    logger.debug("Database connection is healthy")
            except Exception as e:
                logger.error(f"Database connection test failed: {str(e)}")

        # Test vector store connectivity if available
        if vector_store and hasattr(vector_store, "async_session"):
            try:
                async with vector_store.get_session_with_retry() as session:
                    logger.debug("Vector store connection is healthy")
            except Exception as e:
                logger.error(f"Vector store connection test failed: {str(e)}")<|MERGE_RESOLUTION|>--- conflicted
+++ resolved
@@ -228,39 +228,6 @@
                 except Exception as init_err:
                     logger.warning(f"Vector store initialization failed for app {auth.app_id}: {init_err}")
 
-<<<<<<< HEAD
-                # Choose multivector store implementation based on provider
-                if settings.MULTIVECTOR_STORE_PROVIDER == "morphik":
-                    if not settings.TURBOPUFFER_API_KEY:
-                        raise ValueError(
-                            "TURBOPUFFER_API_KEY is required when using morphik multivector store provider"
-                        )
-                    colpali_vector_store = FastMultiVectorStore(
-                        uri=uri_final,
-                        tpuf_api_key=settings.TURBOPUFFER_API_KEY,
-                        namespace=f"app_{auth.app_id}" if auth.app_id else "public",
-                    )
-                else:
-                    colpali_vector_store = MultiVectorStore(uri=uri_final)
-                await asyncio.to_thread(colpali_vector_store.initialize)
-            except Exception as e:
-                logger.warning(f"Failed to initialise ColPali MultiVectorStore for app {auth.app_id}: {e}")
-
-        # Build a fresh DocumentService scoped to this job/app so we don't
-        # mutate the shared instance kept in *ctx* (avoids cross-talk between
-        # concurrent jobs for different apps).
-        document_service = DocumentService(
-            storage=ctx["storage"],
-            database=database,
-            vector_store=vector_store,
-            embedding_model=ctx["embedding_model"],
-            parser=ctx["parser"],
-            cache_factory=None,
-            enable_colpali=use_colpali,
-            colpali_embedding_model=ctx.get("colpali_embedding_model"),
-            colpali_vector_store=colpali_vector_store,
-        )
-=======
             # Initialise a per-app MultiVectorStore for ColPali when needed
             colpali_vector_store = None
             if use_colpali:
@@ -280,8 +247,19 @@
                         parsed = parsed._replace(query=urlencode(query, doseq=True))
 
                     uri_final = urlunparse(parsed)
-
-                    colpali_vector_store = MultiVectorStore(uri=uri_final)
+                    # Choose multivector store implementation based on provider
+                    if settings.MULTIVECTOR_STORE_PROVIDER == "morphik":
+                        if not settings.TURBOPUFFER_API_KEY:
+                            raise ValueError(
+                                "TURBOPUFFER_API_KEY is required when using morphik multivector store provider"
+                            )
+                        colpali_vector_store = FastMultiVectorStore(
+                            uri=uri_final,
+                            tpuf_api_key=settings.TURBOPUFFER_API_KEY,
+                            namespace="public",
+                        )
+                    else:
+                        colpali_vector_store = MultiVectorStore(uri=uri_final)
                     await asyncio.to_thread(colpali_vector_store.initialize)
                 except Exception as e:
                     logger.warning(f"Failed to initialise ColPali MultiVectorStore for app {auth.app_id}: {e}")
@@ -300,7 +278,6 @@
                 colpali_embedding_model=ctx.get("colpali_embedding_model"),
                 colpali_vector_store=colpali_vector_store,
             )
->>>>>>> 52951692
 
             # 3. Download the file from storage
             logger.info(f"Downloading file from {bucket}/{file_key}")
