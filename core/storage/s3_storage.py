--- conflicted
+++ resolved
@@ -40,16 +40,12 @@
         aws_secret_key: str,
         region_name: str = "us-east-2",
         default_bucket: str = "morphik-storage",
-<<<<<<< HEAD
         endpoint_url: Optional[str] = None,
-=======
         upload_concurrency: int = 16,
->>>>>>> 9bc3064c
     ):
         self.default_bucket = default_bucket
         # Increase the underlying urllib3 connection-pool size to better support high concurrency
         boto_cfg = Config(max_pool_connections=64, retries={"max_attempts": 3, "mode": "standard"})
-<<<<<<< HEAD
 
         client_args = {
             "service_name": "s3",
@@ -62,17 +58,9 @@
             client_args["endpoint_url"] = endpoint_url
 
         self.s3_client = boto3.client(**client_args)
-=======
-        self.s3_client = boto3.client(
-            "s3",
-            aws_access_key_id=aws_access_key,
-            aws_secret_access_key=aws_secret_key,
-            region_name=region_name,
-            config=boto_cfg,
-        )
+        
         # Cap concurrent uploads to avoid overwhelming the pool/S3 while still allowing parallelism.
         self._upload_semaphore = asyncio.Semaphore(max(1, upload_concurrency))
->>>>>>> 9bc3064c
 
     # ------------------------------------------------------------------
     # Internal helpers
