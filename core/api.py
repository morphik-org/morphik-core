--- conflicted
+++ resolved
@@ -434,7 +434,6 @@
                 "admins": [auth.entity_id],
                 "user_id": [auth.user_id] if auth.user_id else [],
             },
-<<<<<<< HEAD
             system_metadata={"status": "processing"},
         )
 
@@ -474,8 +473,28 @@
 
         # Update document with storage info
         doc.storage_info = {"bucket": bucket, "key": stored_key}
+            
+        # Initialize storage_files array with the first file
+        from core.models.documents import StorageFileInfo
+        from datetime import datetime, UTC
+        
+        # Create a StorageFileInfo for the initial file
+        initial_file_info = StorageFileInfo(
+            bucket=bucket,
+            key=stored_key,
+            version=1,
+            filename=file.filename,
+            content_type=file.content_type,
+            timestamp=datetime.now(UTC)
+        )
+        doc.storage_files = [initial_file_info]
+        
+        # Log storage files
+        logger.debug(f"Initial storage_files for {doc.external_id}: {doc.storage_files}")
+            
+            # Update both storage_info and storage_files
         await database.update_document(
-            document_id=doc.external_id, updates={"storage_info": doc.storage_info}, auth=auth
+            document_id=doc.external_id, updates={"storage_info": doc.storage_info, "storage_files": doc.storage_files}, auth=auth
         )
 
         # Convert auth context to a dictionary for serialization
@@ -506,125 +525,6 @@
         logger.info(f"File ingestion job queued with ID: {job.job_id} for document: {doc.external_id}")
 
         return doc
-=======
-        ):
-            logger.debug(f"API: Queueing file ingestion with use_colpali: {use_colpali}")
-            
-            # Create a document with processing status
-            doc = Document(
-                content_type=file.content_type,
-                filename=file.filename,
-                metadata=metadata_dict,
-                owner={"type": auth.entity_type.value, "id": auth.entity_id},
-                access_control={
-                    "readers": [auth.entity_id],
-                    "writers": [auth.entity_id],
-                    "admins": [auth.entity_id],
-                    "user_id": [auth.user_id] if auth.user_id else [],
-                },
-                system_metadata={"status": "processing"}
-            )
-            
-            # Add folder_name and end_user_id to system_metadata if provided
-            if folder_name:
-                doc.system_metadata["folder_name"] = folder_name
-            if end_user_id:
-                doc.system_metadata["end_user_id"] = end_user_id
-                
-            # Set processing status
-            doc.system_metadata["status"] = "processing"
-            
-            # Store the document in the database
-            success = await database.store_document(doc)
-            if not success:
-                raise Exception("Failed to store document metadata")
-                
-            # If folder_name is provided, ensure the folder exists and add document to it
-            if folder_name:
-                try:
-                    await document_service._ensure_folder_exists(folder_name, doc.external_id, auth)
-                    logger.debug(f"Ensured folder '{folder_name}' exists and contains document {doc.external_id}")
-                except Exception as e:
-                    # Log error but don't raise - we want document ingestion to continue even if folder operation fails
-                    logger.error(f"Error ensuring folder exists: {e}")
-            
-            # Read file content
-            file_content = await file.read()
-            
-            # Generate a unique key for the file
-            file_key = f"ingest_uploads/{uuid.uuid4()}/{file.filename}"
-            
-            # Store the file in the configured storage
-            file_content_base64 = base64.b64encode(file_content).decode()
-            bucket, stored_key = await storage.upload_from_base64(
-                file_content_base64, 
-                file_key, 
-                file.content_type
-            )
-            logger.debug(f"Stored file in bucket {bucket} with key {stored_key}")
-            
-            # Update document with storage info
-            doc.storage_info = {"bucket": bucket, "key": stored_key}
-            
-            # Initialize storage_files array with the first file
-            from core.models.documents import StorageFileInfo
-            from datetime import datetime, UTC
-            
-            # Create a StorageFileInfo for the initial file
-            initial_file_info = StorageFileInfo(
-                bucket=bucket,
-                key=stored_key,
-                version=1,
-                filename=file.filename,
-                content_type=file.content_type,
-                timestamp=datetime.now(UTC)
-            )
-            doc.storage_files = [initial_file_info]
-            
-            # Log storage files
-            logger.debug(f"Initial storage_files for {doc.external_id}: {doc.storage_files}")
-            
-            # Update both storage_info and storage_files
-            await database.update_document(
-                document_id=doc.external_id,
-                updates={
-                    "storage_info": doc.storage_info,
-                    "storage_files": doc.storage_files
-                },
-                auth=auth
-            )
-            
-            # Convert auth context to a dictionary for serialization
-            auth_dict = {
-                "entity_type": auth.entity_type.value,
-                "entity_id": auth.entity_id,
-                "app_id": auth.app_id,
-                "permissions": list(auth.permissions),
-                "user_id": auth.user_id
-            }
-            
-            # Enqueue the background job
-            job = await redis.enqueue_job(
-                'process_ingestion_job',
-                document_id=doc.external_id,
-                file_key=stored_key,
-                bucket=bucket,
-                original_filename=file.filename,
-                content_type=file.content_type,
-                metadata_json=metadata,
-                auth_dict=auth_dict,
-                rules_list=rules_list,
-                use_colpali=use_colpali,
-                folder_name=folder_name,
-                end_user_id=end_user_id
-            )
-            
-            logger.info(f"File ingestion job queued with ID: {job.job_id} for document: {doc.external_id}")
-            
-            # Return the document with processing status
-            return doc
-            
->>>>>>> 09622cc3
     except json.JSONDecodeError as e:
         raise HTTPException(status_code=400, detail=f"Invalid JSON: {str(e)}")
     except PermissionError as e:
