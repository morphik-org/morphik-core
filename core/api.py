--- conflicted
+++ resolved
@@ -308,15 +308,6 @@
 # Register logs router
 app.include_router(logs_router)
 
-<<<<<<< HEAD
-# Register cache router (only if KV cache is enabled)
-if settings.KV_CACHE_ENABLED:
-    from core.routes.cache import router as cache_router
-
-    app.include_router(cache_router)
-
-=======
->>>>>>> ee8d823b
 # Register graph router
 app.include_router(graph_router)
 
