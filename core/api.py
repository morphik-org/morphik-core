import asyncio
import json
import base64
import uuid
from datetime import datetime, UTC, timedelta
from pathlib import Path
import sys
from typing import Any, Dict, List, Optional
from fastapi import FastAPI, Form, HTTPException, Depends, Header, UploadFile, File
from fastapi.middleware.cors import CORSMiddleware
import jwt
import logging
import arq
from opentelemetry.instrumentation.fastapi import FastAPIInstrumentor
from core.limits_utils import check_and_increment_limits
from core.models.request import (
    GenerateUriRequest,
    RetrieveRequest,
    CompletionQueryRequest,
    IngestTextRequest,
    CreateGraphRequest,
    UpdateGraphRequest,
    BatchIngestResponse,
    SetFolderRuleRequest,
)
from core.models.completion import ChunkSource, CompletionResponse
from core.models.documents import Document, DocumentResult, ChunkResult
from core.models.graph import Graph
from core.models.auth import AuthContext, EntityType
from core.models.prompts import validate_prompt_overrides_with_http_exception
from core.models.folders import Folder, FolderCreate
from core.parser.morphik_parser import MorphikParser
from core.services.document_service import DocumentService
from core.services.telemetry import TelemetryService
from core.config import get_settings
from core.database.postgres_database import PostgresDatabase
from core.vector_store.multi_vector_store import MultiVectorStore
from core.embedding.colpali_embedding_model import ColpaliEmbeddingModel
from core.storage.s3_storage import S3Storage
from core.storage.local_storage import LocalStorage
from core.reranker.flag_reranker import FlagReranker
from core.cache.llama_cache_factory import LlamaCacheFactory
import tomli
from pydantic import BaseModel

# Initialize FastAPI app
app = FastAPI(title="Morphik API")
logger = logging.getLogger(__name__)

# Redis pool for background tasks
redis_pool = None


# Add health check endpoints
@app.get("/health")
async def health_check():
    """Basic health check endpoint."""
    return {"status": "healthy"}


@app.get("/health/ready")
async def readiness_check():
    """Readiness check that verifies the application is initialized."""
    return {
        "status": "ready",
        "components": {
            "database": settings.DATABASE_PROVIDER,
            "vector_store": settings.VECTOR_STORE_PROVIDER,
            "embedding": settings.EMBEDDING_PROVIDER,
            "completion": settings.COMPLETION_PROVIDER,
            "storage": settings.STORAGE_PROVIDER,
        },
    }


# Initialize telemetry
telemetry = TelemetryService()

# Add OpenTelemetry instrumentation - exclude HTTP send/receive spans
FastAPIInstrumentor.instrument_app(
    app,
    excluded_urls="health,health/.*",  # Exclude health check endpoints
    exclude_spans=["send", "receive"],  # Exclude HTTP send/receive spans to reduce telemetry volume
    http_capture_headers_server_request=None,  # Don't capture request headers
    http_capture_headers_server_response=None,  # Don't capture response headers
    tracer_provider=None,  # Use the global tracer provider
)

# Add CORS middleware
app.add_middleware(
    CORSMiddleware,
    allow_origins=["*"],
    allow_credentials=True,
    allow_methods=["*"],
    allow_headers=["*"],
)

# Initialize service
settings = get_settings()

# Initialize database
if not settings.POSTGRES_URI:
    raise ValueError("PostgreSQL URI is required for PostgreSQL database")
database = PostgresDatabase(uri=settings.POSTGRES_URI)

# Redis settings already imported at top of file


@app.on_event("startup")
async def initialize_database():
    """Initialize database tables and indexes on application startup."""
    logger.info("Initializing database...")
    success = await database.initialize()
    if success:
        logger.info("Database initialization successful")
    else:
        logger.error("Database initialization failed")
        # We don't raise an exception here to allow the app to continue starting
        # even if there are initialization errors


@app.on_event("startup")
async def initialize_vector_store():
    """Initialize vector store tables and indexes on application startup."""
    # First initialize the primary vector store (PGVectorStore if using pgvector)
    logger.info("Initializing primary vector store...")
    if hasattr(vector_store, "initialize"):
        success = await vector_store.initialize()
        if success:
            logger.info("Primary vector store initialization successful")
        else:
            logger.error("Primary vector store initialization failed")
    else:
        logger.warning("Primary vector store does not have an initialize method")

    # Then initialize the multivector store if enabled
    if settings.ENABLE_COLPALI and colpali_vector_store:
        logger.info("Initializing multivector store...")
        # Handle both synchronous and asynchronous initialize methods
        if hasattr(colpali_vector_store.initialize, "__awaitable__"):
            success = await colpali_vector_store.initialize()
        else:
            success = colpali_vector_store.initialize()

        if success:
            logger.info("Multivector store initialization successful")
        else:
            logger.error("Multivector store initialization failed")


@app.on_event("startup")
async def initialize_user_limits_database():
    """Initialize user service on application startup."""
    logger.info("Initializing user service...")
    if settings.MODE == "cloud":
        from core.database.user_limits_db import UserLimitsDatabase

        user_limits_db = UserLimitsDatabase(uri=settings.POSTGRES_URI)
        await user_limits_db.initialize()


@app.on_event("startup")
async def initialize_redis_pool():
    """Initialize the Redis connection pool for background tasks."""
    global redis_pool
    logger.info("Initializing Redis connection pool...")

    # Get Redis settings from configuration
    redis_host = settings.REDIS_HOST
    redis_port = settings.REDIS_PORT

    # Log the Redis connection details
    logger.info(f"Connecting to Redis at {redis_host}:{redis_port}")

    redis_settings = arq.connections.RedisSettings(
        host=redis_host,
        port=redis_port,
    )
    logger.info(f"Redis settings: {redis_settings}")
    redis_pool = await arq.create_pool(redis_settings)
    logger.info("Redis connection pool initialized successfully")


@app.on_event("shutdown")
async def close_redis_pool():
    """Close the Redis connection pool on application shutdown."""
    global redis_pool
    if redis_pool:
        logger.info("Closing Redis connection pool...")
        redis_pool.close()
        await redis_pool.wait_closed()
        logger.info("Redis connection pool closed")


# Initialize vector store
if not settings.POSTGRES_URI:
    raise ValueError("PostgreSQL URI is required for pgvector store")
from core.vector_store.pgvector_store import PGVectorStore

vector_store = PGVectorStore(
    uri=settings.POSTGRES_URI,
)

# Initialize storage
match settings.STORAGE_PROVIDER:
    case "local":
        storage = LocalStorage(storage_path=settings.STORAGE_PATH)
    case "aws-s3":
        if not settings.AWS_ACCESS_KEY or not settings.AWS_SECRET_ACCESS_KEY:
            raise ValueError("AWS credentials are required for S3 storage")
        storage = S3Storage(
            aws_access_key=settings.AWS_ACCESS_KEY,
            aws_secret_key=settings.AWS_SECRET_ACCESS_KEY,
            region_name=settings.AWS_REGION,
            default_bucket=settings.S3_BUCKET,
        )
    case _:
        raise ValueError(f"Unsupported storage provider: {settings.STORAGE_PROVIDER}")

# Initialize parser
parser = MorphikParser(
    chunk_size=settings.CHUNK_SIZE,
    chunk_overlap=settings.CHUNK_OVERLAP,
    use_unstructured_api=settings.USE_UNSTRUCTURED_API,
    unstructured_api_key=settings.UNSTRUCTURED_API_KEY,
    assemblyai_api_key=settings.ASSEMBLYAI_API_KEY,
    anthropic_api_key=settings.ANTHROPIC_API_KEY,
    use_contextual_chunking=settings.USE_CONTEXTUAL_CHUNKING,
)

# Initialize embedding model
# Import here to avoid circular imports
from core.embedding.litellm_embedding import LiteLLMEmbeddingModel

# Create a LiteLLM model using the registered model config
embedding_model = LiteLLMEmbeddingModel(
    model_key=settings.EMBEDDING_MODEL,
)
logger.info(f"Initialized LiteLLM embedding model with model key: {settings.EMBEDDING_MODEL}")

# Initialize completion model
# Import here to avoid circular imports
from core.completion.litellm_completion import LiteLLMCompletionModel

# Create a LiteLLM model using the registered model config
completion_model = LiteLLMCompletionModel(
    model_key=settings.COMPLETION_MODEL,
)
logger.info(f"Initialized LiteLLM completion model with model key: {settings.COMPLETION_MODEL}")

# Initialize reranker
reranker = None
if settings.USE_RERANKING:
    match settings.RERANKER_PROVIDER:
        case "flag":
            reranker = FlagReranker(
                model_name=settings.RERANKER_MODEL,
                device=settings.RERANKER_DEVICE,
                use_fp16=settings.RERANKER_USE_FP16,
                query_max_length=settings.RERANKER_QUERY_MAX_LENGTH,
                passage_max_length=settings.RERANKER_PASSAGE_MAX_LENGTH,
            )
        case _:
            raise ValueError(f"Unsupported reranker provider: {settings.RERANKER_PROVIDER}")

# Initialize cache factory
cache_factory = LlamaCacheFactory(Path(settings.STORAGE_PATH))

# Initialize ColPali embedding model if enabled
colpali_embedding_model = ColpaliEmbeddingModel() if settings.ENABLE_COLPALI else None
colpali_vector_store = MultiVectorStore(uri=settings.POSTGRES_URI) if settings.ENABLE_COLPALI else None

# Initialize document service with configured components
document_service = DocumentService(
    storage=storage,
    database=database,
    vector_store=vector_store,
    embedding_model=embedding_model,
    completion_model=completion_model,
    parser=parser,
    reranker=reranker,
    cache_factory=cache_factory,
    enable_colpali=settings.ENABLE_COLPALI,
    colpali_embedding_model=colpali_embedding_model,
    colpali_vector_store=colpali_vector_store,
)


async def verify_token(authorization: str = Header(None)) -> AuthContext:
    """Verify JWT Bearer token or return dev context if dev_mode is enabled."""
    # Check if dev mode is enabled
    if settings.dev_mode:
        return AuthContext(
            entity_type=EntityType(settings.dev_entity_type),
            entity_id=settings.dev_entity_id,
            permissions=set(settings.dev_permissions),
            user_id=settings.dev_entity_id,  # In dev mode, entity_id is also the user_id
        )

    # Normal token verification flow
    if not authorization:
        raise HTTPException(
            status_code=401,
            detail="Missing authorization header",
            headers={"WWW-Authenticate": "Bearer"},
        )
    try:
        if not authorization.startswith("Bearer "):
            raise HTTPException(status_code=401, detail="Invalid authorization header")

        token = authorization[7:]  # Remove "Bearer "
        payload = jwt.decode(token, settings.JWT_SECRET_KEY, algorithms=[settings.JWT_ALGORITHM])

        if datetime.fromtimestamp(payload["exp"], UTC) < datetime.now(UTC):
            raise HTTPException(status_code=401, detail="Token expired")

        # Support both "type" and "entity_type" fields for compatibility
        entity_type_field = payload.get("type") or payload.get("entity_type")
        if not entity_type_field:
            raise HTTPException(status_code=401, detail="Missing entity type in token")

        return AuthContext(
            entity_type=EntityType(entity_type_field),
            entity_id=payload["entity_id"],
            app_id=payload.get("app_id"),
            permissions=set(payload.get("permissions", ["read"])),
            user_id=payload.get("user_id", payload["entity_id"]),  # Use user_id if available, fallback to entity_id
        )
    except jwt.InvalidTokenError as e:
        raise HTTPException(status_code=401, detail=str(e))


@app.post("/ingest/text", response_model=Document)
@telemetry.track(operation_type="ingest_text", metadata_resolver=telemetry.ingest_text_metadata)
async def ingest_text(
    request: IngestTextRequest,
    auth: AuthContext = Depends(verify_token),
) -> Document:
    """
    Ingest a text document.

    Args:
        request: IngestTextRequest containing:
            - content: Text content to ingest
            - filename: Optional filename to help determine content type
            - metadata: Optional metadata dictionary
            - rules: Optional list of rules. Each rule should be either:
                   - MetadataExtractionRule: {"type": "metadata_extraction", "schema": {...}}
                   - NaturalLanguageRule: {"type": "natural_language", "prompt": "..."}
            - folder_name: Optional folder to scope the document to
            - end_user_id: Optional end-user ID to scope the document to
        auth: Authentication context

    Returns:
        Document: Metadata of ingested document
    """
    try:
        return await document_service.ingest_text(
            content=request.content,
            filename=request.filename,
            metadata=request.metadata,
            rules=request.rules,
            use_colpali=request.use_colpali,
            auth=auth,
            folder_name=request.folder_name,
            end_user_id=request.end_user_id,
        )
    except PermissionError as e:
        raise HTTPException(status_code=403, detail=str(e))


<<<<<<< HEAD
=======
# Redis pool for background tasks
redis_pool = None


>>>>>>> ec8daec5
def get_redis_pool():
    """Get the global Redis connection pool for background tasks."""
    return redis_pool


@app.post("/ingest/file", response_model=Document)
@telemetry.track(operation_type="queue_ingest_file", metadata_resolver=telemetry.ingest_file_metadata)
async def ingest_file(
    file: UploadFile,
    metadata: str = Form("{}"),
    rules: str = Form("[]"),
    auth: AuthContext = Depends(verify_token),
    use_colpali: Optional[bool] = None,
    folder_name: Optional[str] = Form(None),
    end_user_id: Optional[str] = Form(None),
    redis: arq.ArqRedis = Depends(get_redis_pool),
) -> Document:
    """
    Ingest a file document asynchronously.

    Args:
        file: File to ingest
        metadata: JSON string of metadata
        rules: JSON string of rules list. Each rule should be either:
               - MetadataExtractionRule: {"type": "metadata_extraction", "schema": {...}}
               - NaturalLanguageRule: {"type": "natural_language", "prompt": "..."}
        auth: Authentication context
        use_colpali: Whether to use ColPali embedding model
        folder_name: Optional folder to scope the document to
        end_user_id: Optional end-user ID to scope the document to
        redis: Redis connection pool for background tasks

    Returns:
        Document with processing status that can be used to check progress
    """
    try:
        # Parse metadata and rules
        metadata_dict = json.loads(metadata)
        rules_list = json.loads(rules)

        # Fix bool conversion: ensure string "false" is properly converted to False
        def str2bool(v):
            return v if isinstance(v, bool) else str(v).lower() in {"true", "1", "yes"}

        use_colpali = str2bool(use_colpali)

        # Ensure user has write permission
        if "write" not in auth.permissions:
            raise PermissionError("User does not have write permission")

        logger.debug(f"API: Queueing file ingestion with use_colpali: {use_colpali}")

        # Create a document with processing status
        doc = Document(
            content_type=file.content_type,
            filename=file.filename,
            metadata=metadata_dict,
            owner={"type": auth.entity_type.value, "id": auth.entity_id},
            access_control={
                "readers": [auth.entity_id],
                "writers": [auth.entity_id],
                "admins": [auth.entity_id],
                "user_id": [auth.user_id] if auth.user_id else [],
            },
            system_metadata={"status": "processing"},
        )

        # Add folder_name and end_user_id to system_metadata if provided
        if folder_name:
            doc.system_metadata["folder_name"] = folder_name
        if end_user_id:
            doc.system_metadata["end_user_id"] = end_user_id

        # Set processing status
        doc.system_metadata["status"] = "processing"

        # Store the document in the database
        success = await database.store_document(doc)
        if not success:
            raise Exception("Failed to store document metadata")

        # If folder_name is provided, ensure the folder exists and add document to it
        if folder_name:
            try:
                await document_service._ensure_folder_exists(folder_name, doc.external_id, auth)
                logger.debug(f"Ensured folder '{folder_name}' exists and contains document {doc.external_id}")
            except Exception as e:
                # Log error but don't raise - we want document ingestion to continue even if folder operation fails
                logger.error(f"Error ensuring folder exists: {e}")

        # Read file content
        file_content = await file.read()

        # Generate a unique key for the file
        file_key = f"ingest_uploads/{uuid.uuid4()}/{file.filename}"

        # Store the file in the configured storage
        file_content_base64 = base64.b64encode(file_content).decode()
        bucket, stored_key = await storage.upload_from_base64(file_content_base64, file_key, file.content_type)
        logger.debug(f"Stored file in bucket {bucket} with key {stored_key}")

        # Update document with storage info
        doc.storage_info = {"bucket": bucket, "key": stored_key}
            
        # Initialize storage_files array with the first file
        from core.models.documents import StorageFileInfo
        from datetime import datetime, UTC
        
        # Create a StorageFileInfo for the initial file
        initial_file_info = StorageFileInfo(
            bucket=bucket,
            key=stored_key,
            version=1,
            filename=file.filename,
            content_type=file.content_type,
            timestamp=datetime.now(UTC)
        )
        doc.storage_files = [initial_file_info]
        
        # Log storage files
        logger.debug(f"Initial storage_files for {doc.external_id}: {doc.storage_files}")
            
            # Update both storage_info and storage_files
        await database.update_document(
            document_id=doc.external_id, updates={"storage_info": doc.storage_info, "storage_files": doc.storage_files}, auth=auth
        )

        # Convert auth context to a dictionary for serialization
        auth_dict = {
            "entity_type": auth.entity_type.value,
            "entity_id": auth.entity_id,
            "app_id": auth.app_id,
            "permissions": list(auth.permissions),
            "user_id": auth.user_id,
        }

        # Enqueue the background job
        job = await redis.enqueue_job(
            "process_ingestion_job",
            document_id=doc.external_id,
            file_key=stored_key,
            bucket=bucket,
            original_filename=file.filename,
            content_type=file.content_type,
            metadata_json=metadata,
            auth_dict=auth_dict,
            rules_list=rules_list,
            use_colpali=use_colpali,
            folder_name=folder_name,
            end_user_id=end_user_id,
        )

        logger.info(f"File ingestion job queued with ID: {job.job_id} for document: {doc.external_id}")

        return doc
    except json.JSONDecodeError as e:
        raise HTTPException(status_code=400, detail=f"Invalid JSON: {str(e)}")
    except PermissionError as e:
        raise HTTPException(status_code=403, detail=str(e))
    except Exception as e:
        logger.error(f"Error during file ingestion: {str(e)}")
        raise HTTPException(status_code=500, detail=f"Error during file ingestion: {str(e)}")


@app.post("/ingest/files", response_model=BatchIngestResponse)
@telemetry.track(operation_type="queue_batch_ingest", metadata_resolver=telemetry.batch_ingest_metadata)
async def batch_ingest_files(
    files: List[UploadFile] = File(...),
    metadata: str = Form("{}"),
    rules: str = Form("[]"),
    use_colpali: Optional[bool] = Form(None),
    parallel: Optional[bool] = Form(True),
    folder_name: Optional[str] = Form(None),
    end_user_id: Optional[str] = Form(None),
    auth: AuthContext = Depends(verify_token),
    redis: arq.ArqRedis = Depends(get_redis_pool),
) -> BatchIngestResponse:
    """
    Batch ingest multiple files using the task queue.

    Args:
        files: List of files to ingest
        metadata: JSON string of metadata (either a single dict or list of dicts)
        rules: JSON string of rules list. Can be either:
               - A single list of rules to apply to all files
               - A list of rule lists, one per file
        use_colpali: Whether to use ColPali-style embedding
        folder_name: Optional folder to scope the documents to
        end_user_id: Optional end-user ID to scope the documents to
        auth: Authentication context
        redis: Redis connection pool for background tasks

    Returns:
        BatchIngestResponse containing:
            - documents: List of created documents with processing status
            - errors: List of errors that occurred during the batch operation
    """
    if not files:
        raise HTTPException(status_code=400, detail="No files provided for batch ingestion")

    try:
        metadata_value = json.loads(metadata)
        rules_list = json.loads(rules)

        # Fix bool conversion: ensure string "false" is properly converted to False
        def str2bool(v):
            return str(v).lower() in {"true", "1", "yes"}

        use_colpali = str2bool(use_colpali)

        # Ensure user has write permission
        if "write" not in auth.permissions:
            raise PermissionError("User does not have write permission")
    except json.JSONDecodeError as e:
        raise HTTPException(status_code=400, detail=f"Invalid JSON: {str(e)}")
    except PermissionError as e:
        raise HTTPException(status_code=403, detail=str(e))

    # Validate metadata if it's a list
    if isinstance(metadata_value, list) and len(metadata_value) != len(files):
        raise HTTPException(
            status_code=400,
            detail=f"Number of metadata items ({len(metadata_value)}) must match number of files ({len(files)})",
        )

    # Validate rules if it's a list of lists
    if isinstance(rules_list, list) and rules_list and isinstance(rules_list[0], list):
        if len(rules_list) != len(files):
            raise HTTPException(
                status_code=400,
                detail=f"Number of rule lists ({len(rules_list)}) must match number of files ({len(files)})",
            )

    # Convert auth context to a dictionary for serialization
    auth_dict = {
        "entity_type": auth.entity_type.value,
        "entity_id": auth.entity_id,
        "app_id": auth.app_id,
        "permissions": list(auth.permissions),
        "user_id": auth.user_id,
    }

    created_documents = []

    try:
        for i, file in enumerate(files):
            # Get the metadata and rules for this file
            metadata_item = metadata_value[i] if isinstance(metadata_value, list) else metadata_value
            file_rules = (
                rules_list[i]
                if isinstance(rules_list, list) and rules_list and isinstance(rules_list[0], list)
                else rules_list
            )

            # Create a document with processing status
            doc = Document(
                content_type=file.content_type,
                filename=file.filename,
                metadata=metadata_item,
                owner={"type": auth.entity_type.value, "id": auth.entity_id},
                access_control={
                    "readers": [auth.entity_id],
                    "writers": [auth.entity_id],
                    "admins": [auth.entity_id],
                    "user_id": [auth.user_id] if auth.user_id else [],
                },
            )

            # Add folder_name and end_user_id to system_metadata if provided
            if folder_name:
                doc.system_metadata["folder_name"] = folder_name
            if end_user_id:
                doc.system_metadata["end_user_id"] = end_user_id

            # Set processing status
            doc.system_metadata["status"] = "processing"

            # Store the document in the database
            success = await database.store_document(doc)
            if not success:
                raise Exception(f"Failed to store document metadata for {file.filename}")

            # If folder_name is provided, ensure the folder exists and add document to it
            if folder_name:
                try:
                    await document_service._ensure_folder_exists(folder_name, doc.external_id, auth)
                    logger.debug(f"Ensured folder '{folder_name}' exists and contains document {doc.external_id}")
                except Exception as e:
                    # Log error but don't raise - we want document ingestion to continue even if folder operation fails
                    logger.error(f"Error ensuring folder exists: {e}")

            # Read file content
            file_content = await file.read()

            # Generate a unique key for the file
            file_key = f"ingest_uploads/{uuid.uuid4()}/{file.filename}"

            # Store the file in the configured storage
            file_content_base64 = base64.b64encode(file_content).decode()
            bucket, stored_key = await storage.upload_from_base64(file_content_base64, file_key, file.content_type)
            logger.debug(f"Stored file in bucket {bucket} with key {stored_key}")

            # Update document with storage info
            doc.storage_info = {"bucket": bucket, "key": stored_key}
            await database.update_document(
                document_id=doc.external_id, updates={"storage_info": doc.storage_info}, auth=auth
            )

            # Convert metadata to JSON string for job
            metadata_json = json.dumps(metadata_item)

            # Enqueue the background job
            job = await redis.enqueue_job(
                "process_ingestion_job",
                document_id=doc.external_id,
                file_key=stored_key,
                bucket=bucket,
                original_filename=file.filename,
                content_type=file.content_type,
                metadata_json=metadata_json,
                auth_dict=auth_dict,
                rules_list=file_rules,
                use_colpali=use_colpali,
                folder_name=folder_name,
                end_user_id=end_user_id,
            )

            logger.info(f"File ingestion job queued with ID: {job.job_id} for document: {doc.external_id}")

            # Add document to the list
            created_documents.append(doc)

        # Return information about created documents
        return BatchIngestResponse(documents=created_documents, errors=[])

    except Exception as e:
        logger.error(f"Error queueing batch file ingestion: {str(e)}")
        raise HTTPException(status_code=500, detail=f"Error queueing batch file ingestion: {str(e)}")


@app.post("/retrieve/chunks", response_model=List[ChunkResult])
@telemetry.track(operation_type="retrieve_chunks", metadata_resolver=telemetry.retrieve_chunks_metadata)
async def retrieve_chunks(request: RetrieveRequest, auth: AuthContext = Depends(verify_token)):
    """
    Retrieve relevant chunks.

    Args:
        request: RetrieveRequest containing:
            - query: Search query text
            - filters: Optional metadata filters
            - k: Number of results (default: 4)
            - min_score: Minimum similarity threshold (default: 0.0)
            - use_reranking: Whether to use reranking
            - use_colpali: Whether to use ColPali-style embedding model
            - folder_name: Optional folder to scope the search to
            - end_user_id: Optional end-user ID to scope the search to
        auth: Authentication context

    Returns:
        List[ChunkResult]: List of relevant chunks
    """
    try:
        return await document_service.retrieve_chunks(
            request.query,
            auth,
            request.filters,
            request.k,
            request.min_score,
            request.use_reranking,
            request.use_colpali,
            request.folder_name,
            request.end_user_id,
        )
    except PermissionError as e:
        raise HTTPException(status_code=403, detail=str(e))


@app.post("/retrieve/docs", response_model=List[DocumentResult])
@telemetry.track(operation_type="retrieve_docs", metadata_resolver=telemetry.retrieve_docs_metadata)
async def retrieve_documents(request: RetrieveRequest, auth: AuthContext = Depends(verify_token)):
    """
    Retrieve relevant documents.

    Args:
        request: RetrieveRequest containing:
            - query: Search query text
            - filters: Optional metadata filters
            - k: Number of results (default: 4)
            - min_score: Minimum similarity threshold (default: 0.0)
            - use_reranking: Whether to use reranking
            - use_colpali: Whether to use ColPali-style embedding model
            - folder_name: Optional folder to scope the search to
            - end_user_id: Optional end-user ID to scope the search to
        auth: Authentication context

    Returns:
        List[DocumentResult]: List of relevant documents
    """
    try:
        return await document_service.retrieve_docs(
            request.query,
            auth,
            request.filters,
            request.k,
            request.min_score,
            request.use_reranking,
            request.use_colpali,
            request.folder_name,
            request.end_user_id,
        )
    except PermissionError as e:
        raise HTTPException(status_code=403, detail=str(e))


@app.post("/batch/documents", response_model=List[Document])
@telemetry.track(operation_type="batch_get_documents", metadata_resolver=telemetry.batch_documents_metadata)
async def batch_get_documents(request: Dict[str, Any], auth: AuthContext = Depends(verify_token)):
    """
    Retrieve multiple documents by their IDs in a single batch operation.

    Args:
        request: Dictionary containing:
            - document_ids: List of document IDs to retrieve
            - folder_name: Optional folder to scope the operation to
            - end_user_id: Optional end-user ID to scope the operation to
        auth: Authentication context

    Returns:
        List[Document]: List of documents matching the IDs
    """
    try:
        # Extract document_ids from request
        document_ids = request.get("document_ids", [])
        folder_name = request.get("folder_name")
        end_user_id = request.get("end_user_id")

        if not document_ids:
            return []

        return await document_service.batch_retrieve_documents(document_ids, auth, folder_name, end_user_id)
    except PermissionError as e:
        raise HTTPException(status_code=403, detail=str(e))


@app.post("/batch/chunks", response_model=List[ChunkResult])
@telemetry.track(operation_type="batch_get_chunks", metadata_resolver=telemetry.batch_chunks_metadata)
async def batch_get_chunks(request: Dict[str, Any], auth: AuthContext = Depends(verify_token)):
    """
    Retrieve specific chunks by their document ID and chunk number in a single batch operation.

    Args:
        request: Dictionary containing:
            - sources: List of ChunkSource objects (with document_id and chunk_number)
            - folder_name: Optional folder to scope the operation to
            - end_user_id: Optional end-user ID to scope the operation to
        auth: Authentication context

    Returns:
        List[ChunkResult]: List of chunk results
    """
    try:
        # Extract sources from request
        sources = request.get("sources", [])
        folder_name = request.get("folder_name")
        end_user_id = request.get("end_user_id")
        use_colpali = request.get("use_colpali")

        if not sources:
            return []

        # Convert sources to ChunkSource objects if needed
        chunk_sources = []
        for source in sources:
            if isinstance(source, dict):
                chunk_sources.append(ChunkSource(**source))
            else:
                chunk_sources.append(source)

        return await document_service.batch_retrieve_chunks(chunk_sources, auth, folder_name, end_user_id, use_colpali)
    except PermissionError as e:
        raise HTTPException(status_code=403, detail=str(e))


@app.post("/query", response_model=CompletionResponse)
@telemetry.track(operation_type="query", metadata_resolver=telemetry.query_metadata)
async def query_completion(request: CompletionQueryRequest, auth: AuthContext = Depends(verify_token)):
    """
    Generate completion using relevant chunks as context.

    When graph_name is provided, the query will leverage the knowledge graph
    to enhance retrieval by finding relevant entities and their connected documents.

    Args:
        request: CompletionQueryRequest containing:
            - query: Query text
            - filters: Optional metadata filters
            - k: Number of chunks to use as context (default: 4)
            - min_score: Minimum similarity threshold (default: 0.0)
            - max_tokens: Maximum tokens in completion
            - temperature: Model temperature
            - use_reranking: Whether to use reranking
            - use_colpali: Whether to use ColPali-style embedding model
            - graph_name: Optional name of the graph to use for knowledge graph-enhanced retrieval
            - hop_depth: Number of relationship hops to traverse in the graph (1-3)
            - include_paths: Whether to include relationship paths in the response
            - prompt_overrides: Optional customizations for entity extraction, resolution, and query prompts
            - folder_name: Optional folder to scope the operation to
            - end_user_id: Optional end-user ID to scope the operation to
        auth: Authentication context

    Returns:
        CompletionResponse: Generated completion
    """
    try:
        # Validate prompt overrides before proceeding
        if request.prompt_overrides:
            validate_prompt_overrides_with_http_exception(request.prompt_overrides, operation_type="query")

        # Check query limits if in cloud mode
        if settings.MODE == "cloud" and auth.user_id:
            # Check limits before proceeding
            await check_and_increment_limits(auth, "query", 1)

        return await document_service.query(
            request.query,
            auth,
            request.filters,
            request.k,
            request.min_score,
            request.max_tokens,
            request.temperature,
            request.use_reranking,
            request.use_colpali,
            request.graph_name,
            request.hop_depth,
            request.include_paths,
            request.prompt_overrides,
            request.folder_name,
            request.end_user_id,
        )
    except ValueError as e:
        validate_prompt_overrides_with_http_exception(operation_type="query", error=e)
    except PermissionError as e:
        raise HTTPException(status_code=403, detail=str(e))


@app.post("/documents", response_model=List[Document])
async def list_documents(
    auth: AuthContext = Depends(verify_token),
    skip: int = 0,
    limit: int = 10000,
    filters: Optional[Dict[str, Any]] = None,
    folder_name: Optional[str] = None,
    end_user_id: Optional[str] = None,
):
    """
    List accessible documents.

    Args:
        auth: Authentication context
        skip: Number of documents to skip
        limit: Maximum number of documents to return
        filters: Optional metadata filters
        folder_name: Optional folder to scope the operation to
        end_user_id: Optional end-user ID to scope the operation to

    Returns:
        List[Document]: List of accessible documents
    """
    # Create system filters for folder and user scoping
    system_filters = {}
    if folder_name:
        system_filters["folder_name"] = folder_name
    if end_user_id:
        system_filters["end_user_id"] = end_user_id

    return await document_service.db.get_documents(auth, skip, limit, filters, system_filters)


@app.get("/documents/{document_id}", response_model=Document)
async def get_document(document_id: str, auth: AuthContext = Depends(verify_token)):
    """Get document by ID."""
    try:
        doc = await document_service.db.get_document(document_id, auth)
        logger.debug(f"Found document: {doc}")
        if not doc:
            raise HTTPException(status_code=404, detail="Document not found")
        return doc
    except HTTPException as e:
        logger.error(f"Error getting document: {e}")
        raise e


@app.get("/documents/{document_id}/status", response_model=Dict[str, Any])
async def get_document_status(document_id: str, auth: AuthContext = Depends(verify_token)):
    """
    Get the processing status of a document.

    Args:
        document_id: ID of the document to check
        auth: Authentication context

    Returns:
        Dict containing status information for the document
    """
    try:
        doc = await document_service.db.get_document(document_id, auth)
        if not doc:
            raise HTTPException(status_code=404, detail="Document not found")

        # Extract status information
        status = doc.system_metadata.get("status", "unknown")

        response = {
            "document_id": doc.external_id,
            "status": status,
            "filename": doc.filename,
            "created_at": doc.system_metadata.get("created_at"),
            "updated_at": doc.system_metadata.get("updated_at"),
        }

        # Add error information if failed
        if status == "failed":
            response["error"] = doc.system_metadata.get("error", "Unknown error")

        return response
    except HTTPException:
        raise
    except Exception as e:
        logger.error(f"Error getting document status: {str(e)}")
        raise HTTPException(status_code=500, detail=f"Error getting document status: {str(e)}")


@app.delete("/documents/{document_id}")
@telemetry.track(operation_type="delete_document", metadata_resolver=telemetry.document_delete_metadata)
async def delete_document(document_id: str, auth: AuthContext = Depends(verify_token)):
    """
    Delete a document and all associated data.

    This endpoint deletes a document and all its associated data, including:
    - Document metadata
    - Document content in storage
    - Document chunks and embeddings in vector store

    Args:
        document_id: ID of the document to delete
        auth: Authentication context (must have write access to the document)

    Returns:
        Deletion status
    """
    try:
        success = await document_service.delete_document(document_id, auth)
        if not success:
            raise HTTPException(status_code=404, detail="Document not found or delete failed")
        return {"status": "success", "message": f"Document {document_id} deleted successfully"}
    except PermissionError as e:
        raise HTTPException(status_code=403, detail=str(e))


@app.get("/documents/filename/{filename}", response_model=Document)
async def get_document_by_filename(
    filename: str,
    auth: AuthContext = Depends(verify_token),
    folder_name: Optional[str] = None,
    end_user_id: Optional[str] = None,
):
    """
    Get document by filename.

    Args:
        filename: Filename of the document to retrieve
        auth: Authentication context
        folder_name: Optional folder to scope the operation to
        end_user_id: Optional end-user ID to scope the operation to

    Returns:
        Document: Document metadata if found and accessible
    """
    try:
        # Create system filters for folder and user scoping
        system_filters = {}
        if folder_name:
            system_filters["folder_name"] = folder_name
        if end_user_id:
            system_filters["end_user_id"] = end_user_id

        doc = await document_service.db.get_document_by_filename(filename, auth, system_filters)
        logger.debug(f"Found document by filename: {doc}")
        if not doc:
            raise HTTPException(status_code=404, detail=f"Document with filename '{filename}' not found")
        return doc
    except HTTPException as e:
        logger.error(f"Error getting document by filename: {e}")
        raise e


@app.post("/documents/{document_id}/update_text", response_model=Document)
@telemetry.track(operation_type="update_document_text", metadata_resolver=telemetry.document_update_text_metadata)
async def update_document_text(
    document_id: str,
    request: IngestTextRequest,
    update_strategy: str = "add",
    auth: AuthContext = Depends(verify_token),
):
    """
    Update a document with new text content using the specified strategy.

    Args:
        document_id: ID of the document to update
        request: Text content and metadata for the update
        update_strategy: Strategy for updating the document (default: 'add')

    Returns:
        Document: Updated document metadata
    """
    try:
        doc = await document_service.update_document(
            document_id=document_id,
            auth=auth,
            content=request.content,
            file=None,
            filename=request.filename,
            metadata=request.metadata,
            rules=request.rules,
            update_strategy=update_strategy,
            use_colpali=request.use_colpali,
        )

        if not doc:
            raise HTTPException(status_code=404, detail="Document not found or update failed")

        return doc
    except PermissionError as e:
        raise HTTPException(status_code=403, detail=str(e))


@app.post("/documents/{document_id}/update_file", response_model=Document)
@telemetry.track(operation_type="update_document_file", metadata_resolver=telemetry.document_update_file_metadata)
async def update_document_file(
    document_id: str,
    file: UploadFile,
    metadata: str = Form("{}"),
    rules: str = Form("[]"),
    update_strategy: str = Form("add"),
    use_colpali: Optional[bool] = None,
    auth: AuthContext = Depends(verify_token),
):
    """
    Update a document with content from a file using the specified strategy.

    Args:
        document_id: ID of the document to update
        file: File to add to the document
        metadata: JSON string of metadata to merge with existing metadata
        rules: JSON string of rules to apply to the content
        update_strategy: Strategy for updating the document (default: 'add')
        use_colpali: Whether to use multi-vector embedding

    Returns:
        Document: Updated document metadata
    """
    try:
        metadata_dict = json.loads(metadata)
        rules_list = json.loads(rules)

        doc = await document_service.update_document(
            document_id=document_id,
            auth=auth,
            content=None,
            file=file,
            filename=file.filename,
            metadata=metadata_dict,
            rules=rules_list,
            update_strategy=update_strategy,
            use_colpali=use_colpali,
        )

        if not doc:
            raise HTTPException(status_code=404, detail="Document not found or update failed")

        return doc
    except json.JSONDecodeError as e:
        raise HTTPException(status_code=400, detail=f"Invalid JSON: {str(e)}")
    except PermissionError as e:
        raise HTTPException(status_code=403, detail=str(e))


@app.post("/documents/{document_id}/update_metadata", response_model=Document)
@telemetry.track(
    operation_type="update_document_metadata",
    metadata_resolver=telemetry.document_update_metadata_resolver,
)
async def update_document_metadata(
    document_id: str, metadata: Dict[str, Any], auth: AuthContext = Depends(verify_token)
):
    """
    Update only a document's metadata.

    Args:
        document_id: ID of the document to update
        metadata: New metadata to merge with existing metadata

    Returns:
        Document: Updated document metadata
    """
    try:
        doc = await document_service.update_document(
            document_id=document_id,
            auth=auth,
            content=None,
            file=None,
            filename=None,
            metadata=metadata,
            rules=[],
            update_strategy="add",
            use_colpali=None,
        )

        if not doc:
            raise HTTPException(status_code=404, detail="Document not found or update failed")

        return doc
    except PermissionError as e:
        raise HTTPException(status_code=403, detail=str(e))


# Usage tracking endpoints
@app.get("/usage/stats")
@telemetry.track(operation_type="get_usage_stats", metadata_resolver=telemetry.usage_stats_metadata)
async def get_usage_stats(auth: AuthContext = Depends(verify_token)) -> Dict[str, int]:
    """Get usage statistics for the authenticated user."""
    if not auth.permissions or "admin" not in auth.permissions:
        return telemetry.get_user_usage(auth.entity_id)
    return telemetry.get_user_usage(auth.entity_id)


@app.get("/usage/recent")
@telemetry.track(operation_type="get_recent_usage", metadata_resolver=telemetry.recent_usage_metadata)
async def get_recent_usage(
    auth: AuthContext = Depends(verify_token),
    operation_type: Optional[str] = None,
    since: Optional[datetime] = None,
    status: Optional[str] = None,
) -> List[Dict]:
    """Get recent usage records."""
    if not auth.permissions or "admin" not in auth.permissions:
        records = telemetry.get_recent_usage(
            user_id=auth.entity_id, operation_type=operation_type, since=since, status=status
        )
    else:
        records = telemetry.get_recent_usage(operation_type=operation_type, since=since, status=status)

    return [
        {
            "timestamp": record.timestamp,
            "operation_type": record.operation_type,
            "tokens_used": record.tokens_used,
            "user_id": record.user_id,
            "duration_ms": record.duration_ms,
            "status": record.status,
            "metadata": record.metadata,
        }
        for record in records
    ]


# Cache endpoints
@app.post("/cache/create")
@telemetry.track(operation_type="create_cache", metadata_resolver=telemetry.cache_create_metadata)
async def create_cache(
    name: str,
    model: str,
    gguf_file: str,
    filters: Optional[Dict[str, Any]] = None,
    docs: Optional[List[str]] = None,
    auth: AuthContext = Depends(verify_token),
) -> Dict[str, Any]:
    """Create a new cache with specified configuration."""
    try:
        # Check cache creation limits if in cloud mode
        if settings.MODE == "cloud" and auth.user_id:
            # Check limits before proceeding
            await check_and_increment_limits(auth, "cache", 1)

        filter_docs = set(await document_service.db.get_documents(auth, filters=filters))
        additional_docs = (
            {await document_service.db.get_document(document_id=doc_id, auth=auth) for doc_id in docs}
            if docs
            else set()
        )
        docs_to_add = list(filter_docs.union(additional_docs))
        if not docs_to_add:
            raise HTTPException(status_code=400, detail="No documents to add to cache")
        response = await document_service.create_cache(name, model, gguf_file, docs_to_add, filters)
        return response
    except PermissionError as e:
        raise HTTPException(status_code=403, detail=str(e))


@app.get("/cache/{name}")
@telemetry.track(operation_type="get_cache", metadata_resolver=telemetry.cache_get_metadata)
async def get_cache(name: str, auth: AuthContext = Depends(verify_token)) -> Dict[str, Any]:
    """Get cache configuration by name."""
    try:
        exists = await document_service.load_cache(name)
        return {"exists": exists}
    except PermissionError as e:
        raise HTTPException(status_code=403, detail=str(e))


@app.post("/cache/{name}/update")
@telemetry.track(operation_type="update_cache", metadata_resolver=telemetry.cache_update_metadata)
async def update_cache(name: str, auth: AuthContext = Depends(verify_token)) -> Dict[str, bool]:
    """Update cache with new documents matching its filter."""
    try:
        if name not in document_service.active_caches:
            exists = await document_service.load_cache(name)
            if not exists:
                raise HTTPException(status_code=404, detail=f"Cache '{name}' not found")
        cache = document_service.active_caches[name]
        docs = await document_service.db.get_documents(auth, filters=cache.filters)
        docs_to_add = [doc for doc in docs if doc.id not in cache.docs]
        return cache.add_docs(docs_to_add)
    except PermissionError as e:
        raise HTTPException(status_code=403, detail=str(e))


@app.post("/cache/{name}/add_docs")
@telemetry.track(operation_type="add_docs_to_cache", metadata_resolver=telemetry.cache_add_docs_metadata)
async def add_docs_to_cache(name: str, docs: List[str], auth: AuthContext = Depends(verify_token)) -> Dict[str, bool]:
    """Add specific documents to the cache."""
    try:
        cache = document_service.active_caches[name]
        docs_to_add = [
            await document_service.db.get_document(doc_id, auth) for doc_id in docs if doc_id not in cache.docs
        ]
        return cache.add_docs(docs_to_add)
    except PermissionError as e:
        raise HTTPException(status_code=403, detail=str(e))


@app.post("/cache/{name}/query")
@telemetry.track(operation_type="query_cache", metadata_resolver=telemetry.cache_query_metadata)
async def query_cache(
    name: str,
    query: str,
    max_tokens: Optional[int] = None,
    temperature: Optional[float] = None,
    auth: AuthContext = Depends(verify_token),
) -> CompletionResponse:
    """Query the cache with a prompt."""
    try:
        # Check cache query limits if in cloud mode
        if settings.MODE == "cloud" and auth.user_id:
            # Check limits before proceeding
            await check_and_increment_limits(auth, "cache_query", 1)

        cache = document_service.active_caches[name]
        logger.info(f"Cache state: {cache.state.n_tokens}")
        return cache.query(query)  # , max_tokens, temperature)
    except PermissionError as e:
        raise HTTPException(status_code=403, detail=str(e))


@app.post("/graph/create", response_model=Graph)
@telemetry.track(operation_type="create_graph", metadata_resolver=telemetry.create_graph_metadata)
async def create_graph(
    request: CreateGraphRequest,
    auth: AuthContext = Depends(verify_token),
) -> Graph:
    """
    Create a graph from documents.

    This endpoint extracts entities and relationships from documents
    matching the specified filters or document IDs and creates a graph.

    Args:
        request: CreateGraphRequest containing:
            - name: Name of the graph to create
            - filters: Optional metadata filters to determine which documents to include
            - documents: Optional list of specific document IDs to include
            - prompt_overrides: Optional customizations for entity extraction and resolution prompts
            - folder_name: Optional folder to scope the operation to
            - end_user_id: Optional end-user ID to scope the operation to
        auth: Authentication context

    Returns:
        Graph: The created graph object
    """
    try:
        # Validate prompt overrides before proceeding
        if request.prompt_overrides:
            validate_prompt_overrides_with_http_exception(request.prompt_overrides, operation_type="graph")

        # Check graph creation limits if in cloud mode
        if settings.MODE == "cloud" and auth.user_id:
            # Check limits before proceeding
            await check_and_increment_limits(auth, "graph", 1)

        # Create system filters for folder and user scoping
        system_filters = {}
        if request.folder_name:
            system_filters["folder_name"] = request.folder_name
        if request.end_user_id:
            system_filters["end_user_id"] = request.end_user_id

        return await document_service.create_graph(
            name=request.name,
            auth=auth,
            filters=request.filters,
            documents=request.documents,
            prompt_overrides=request.prompt_overrides,
            system_filters=system_filters,
        )
    except PermissionError as e:
        raise HTTPException(status_code=403, detail=str(e))
    except ValueError as e:
        validate_prompt_overrides_with_http_exception(operation_type="graph", error=e)


@app.post("/folders", response_model=Folder)
async def create_folder(
    folder_create: FolderCreate,
    auth: AuthContext = Depends(verify_token),
) -> Folder:
    """
    Create a new folder.

    Args:
        folder_create: Folder creation request containing name and optional description
        auth: Authentication context

    Returns:
        Folder: Created folder
    """
    try:
        async with telemetry.track_operation(
            operation_type="create_folder",
            user_id=auth.entity_id,
            metadata={
                "name": folder_create.name,
            },
        ):
            # Create a folder object with explicit ID
            import uuid

            folder_id = str(uuid.uuid4())
            logger.info(f"Creating folder with ID: {folder_id}, auth.user_id: {auth.user_id}")

            # Set up access control with user_id
            access_control = {
                "readers": [auth.entity_id],
                "writers": [auth.entity_id],
                "admins": [auth.entity_id],
            }

            if auth.user_id:
                access_control["user_id"] = [auth.user_id]
                logger.info(f"Adding user_id {auth.user_id} to folder access control")

            folder = Folder(
                id=folder_id,
                name=folder_create.name,
                description=folder_create.description,
                owner={
                    "type": auth.entity_type.value,
                    "id": auth.entity_id,
                },
                access_control=access_control,
            )

            # Store in database
            success = await document_service.db.create_folder(folder)

            if not success:
                raise HTTPException(status_code=500, detail="Failed to create folder")

            return folder
    except Exception as e:
        logger.error(f"Error creating folder: {e}")
        raise HTTPException(status_code=500, detail=str(e))


@app.get("/folders", response_model=List[Folder])
async def list_folders(
    auth: AuthContext = Depends(verify_token),
) -> List[Folder]:
    """
    List all folders the user has access to.

    Args:
        auth: Authentication context

    Returns:
        List[Folder]: List of folders
    """
    try:
        async with telemetry.track_operation(
            operation_type="list_folders",
            user_id=auth.entity_id,
        ):
            folders = await document_service.db.list_folders(auth)
            return folders
    except Exception as e:
        logger.error(f"Error listing folders: {e}")
        raise HTTPException(status_code=500, detail=str(e))


@app.get("/folders/{folder_id}", response_model=Folder)
async def get_folder(
    folder_id: str,
    auth: AuthContext = Depends(verify_token),
) -> Folder:
    """
    Get a folder by ID.

    Args:
        folder_id: ID of the folder
        auth: Authentication context

    Returns:
        Folder: Folder if found and accessible
    """
    try:
        async with telemetry.track_operation(
            operation_type="get_folder",
            user_id=auth.entity_id,
            metadata={
                "folder_id": folder_id,
            },
        ):
            folder = await document_service.db.get_folder(folder_id, auth)

            if not folder:
                raise HTTPException(status_code=404, detail=f"Folder {folder_id} not found")

            return folder
    except HTTPException:
        raise
    except Exception as e:
        logger.error(f"Error getting folder: {e}")
        raise HTTPException(status_code=500, detail=str(e))


@app.post("/folders/{folder_id}/documents/{document_id}")
async def add_document_to_folder(
    folder_id: str,
    document_id: str,
    auth: AuthContext = Depends(verify_token),
):
    """
    Add a document to a folder.

    Args:
        folder_id: ID of the folder
        document_id: ID of the document
        auth: Authentication context

    Returns:
        Success status
    """
    try:
        async with telemetry.track_operation(
            operation_type="add_document_to_folder",
            user_id=auth.entity_id,
            metadata={
                "folder_id": folder_id,
                "document_id": document_id,
            },
        ):
            success = await document_service.db.add_document_to_folder(folder_id, document_id, auth)

            if not success:
                raise HTTPException(status_code=500, detail="Failed to add document to folder")

            return {"status": "success"}
    except Exception as e:
        logger.error(f"Error adding document to folder: {e}")
        raise HTTPException(status_code=500, detail=str(e))


@app.delete("/folders/{folder_id}/documents/{document_id}")
async def remove_document_from_folder(
    folder_id: str,
    document_id: str,
    auth: AuthContext = Depends(verify_token),
):
    """
    Remove a document from a folder.

    Args:
        folder_id: ID of the folder
        document_id: ID of the document
        auth: Authentication context

    Returns:
        Success status
    """
    try:
        async with telemetry.track_operation(
            operation_type="remove_document_from_folder",
            user_id=auth.entity_id,
            metadata={
                "folder_id": folder_id,
                "document_id": document_id,
            },
        ):
            success = await document_service.db.remove_document_from_folder(folder_id, document_id, auth)

            if not success:
                raise HTTPException(status_code=500, detail="Failed to remove document from folder")

            return {"status": "success"}
    except Exception as e:
        logger.error(f"Error removing document from folder: {e}")
        raise HTTPException(status_code=500, detail=str(e))


@app.get("/graph/{name}", response_model=Graph)
@telemetry.track(operation_type="get_graph", metadata_resolver=telemetry.get_graph_metadata)
async def get_graph(
    name: str,
    auth: AuthContext = Depends(verify_token),
    folder_name: Optional[str] = None,
    end_user_id: Optional[str] = None,
) -> Graph:
    """
    Get a graph by name.

    This endpoint retrieves a graph by its name if the user has access to it.

    Args:
        name: Name of the graph to retrieve
        auth: Authentication context
        folder_name: Optional folder to scope the operation to
        end_user_id: Optional end-user ID to scope the operation to

    Returns:
        Graph: The requested graph object
    """
    try:
        # Create system filters for folder and user scoping
        system_filters = {}
        if folder_name:
            system_filters["folder_name"] = folder_name
        if end_user_id:
            system_filters["end_user_id"] = end_user_id

        graph = await document_service.db.get_graph(name, auth, system_filters)
        if not graph:
            raise HTTPException(status_code=404, detail=f"Graph '{name}' not found")
        return graph
    except PermissionError as e:
        raise HTTPException(status_code=403, detail=str(e))
    except Exception as e:
        raise HTTPException(status_code=500, detail=str(e))


@app.get("/graphs", response_model=List[Graph])
@telemetry.track(operation_type="list_graphs", metadata_resolver=telemetry.list_graphs_metadata)
async def list_graphs(
    auth: AuthContext = Depends(verify_token),
    folder_name: Optional[str] = None,
    end_user_id: Optional[str] = None,
) -> List[Graph]:
    """
    List all graphs the user has access to.

    This endpoint retrieves all graphs the user has access to.

    Args:
        auth: Authentication context
        folder_name: Optional folder to scope the operation to
        end_user_id: Optional end-user ID to scope the operation to

    Returns:
        List[Graph]: List of graph objects
    """
    try:
        # Create system filters for folder and user scoping
        system_filters = {}
        if folder_name:
            system_filters["folder_name"] = folder_name
        if end_user_id:
            system_filters["end_user_id"] = end_user_id

        return await document_service.db.list_graphs(auth, system_filters)
    except PermissionError as e:
        raise HTTPException(status_code=403, detail=str(e))
    except Exception as e:
        raise HTTPException(status_code=500, detail=str(e))


@app.post("/graph/{name}/update", response_model=Graph)
@telemetry.track(operation_type="update_graph", metadata_resolver=telemetry.update_graph_metadata)
async def update_graph(
    name: str,
    request: UpdateGraphRequest,
    auth: AuthContext = Depends(verify_token),
) -> Graph:
    """
    Update an existing graph with new documents.

    This endpoint processes additional documents based on the original graph filters
    and/or new filters/document IDs, extracts entities and relationships, and
    updates the graph with new information.

    Args:
        name: Name of the graph to update
        request: UpdateGraphRequest containing:
            - additional_filters: Optional additional metadata filters to determine which new documents to include
            - additional_documents: Optional list of additional document IDs to include
            - prompt_overrides: Optional customizations for entity extraction and resolution prompts
            - folder_name: Optional folder to scope the operation to
            - end_user_id: Optional end-user ID to scope the operation to
        auth: Authentication context

    Returns:
        Graph: The updated graph object
    """
    try:
        # Validate prompt overrides before proceeding
        if request.prompt_overrides:
            validate_prompt_overrides_with_http_exception(request.prompt_overrides, operation_type="graph")

        # Create system filters for folder and user scoping
        system_filters = {}
        if request.folder_name:
            system_filters["folder_name"] = request.folder_name
        if request.end_user_id:
            system_filters["end_user_id"] = request.end_user_id

        return await document_service.update_graph(
            name=name,
            auth=auth,
            additional_filters=request.additional_filters,
            additional_documents=request.additional_documents,
            prompt_overrides=request.prompt_overrides,
            system_filters=system_filters,
        )
    except PermissionError as e:
        raise HTTPException(status_code=403, detail=str(e))
    except ValueError as e:
        validate_prompt_overrides_with_http_exception(operation_type="graph", error=e)
    except Exception as e:
        logger.error(f"Error updating graph: {e}")
        raise HTTPException(status_code=500, detail=str(e))


@app.post("/local/generate_uri", include_in_schema=True)
async def generate_local_uri(
    name: str = Form("admin"),
    expiry_days: int = Form(30),
) -> Dict[str, str]:
    """Generate a local URI for development. This endpoint is unprotected."""
    try:
        # Clean name
        name = name.replace(" ", "_").lower()

        # Create payload
        payload = {
            "type": "developer",
            "entity_id": name,
            "permissions": ["read", "write", "admin"],
            "exp": datetime.now(UTC) + timedelta(days=expiry_days),
        }

        # Generate token
        token = jwt.encode(payload, settings.JWT_SECRET_KEY, algorithm=settings.JWT_ALGORITHM)

        # Read config for host/port
        with open("morphik.toml", "rb") as f:
            config = tomli.load(f)
        base_url = f"{config['api']['host']}:{config['api']['port']}".replace("localhost", "127.0.0.1")

        # Generate URI
        uri = f"morphik://{name}:{token}@{base_url}"
        return {"uri": uri}
    except Exception as e:
        logger.error(f"Error generating local URI: {e}")
        raise HTTPException(status_code=500, detail=str(e))


@app.post("/cloud/generate_uri", include_in_schema=True)
async def generate_cloud_uri(
    request: GenerateUriRequest,
    authorization: str = Header(None),
) -> Dict[str, str]:
    """Generate a URI for cloud hosted applications."""
    try:
        app_id = request.app_id
        name = request.name
        user_id = request.user_id
        expiry_days = request.expiry_days

        logger.debug(f"Generating cloud URI for app_id={app_id}, name={name}, user_id={user_id}")

        # Verify authorization header before proceeding
        if not authorization:
            logger.warning("Missing authorization header")
            raise HTTPException(
                status_code=401,
                detail="Missing authorization header",
                headers={"WWW-Authenticate": "Bearer"},
            )

        # Verify the token is valid
        if not authorization.startswith("Bearer "):
            raise HTTPException(status_code=401, detail="Invalid authorization header")

        token = authorization[7:]  # Remove "Bearer "

        try:
            # Decode the token to ensure it's valid
            payload = jwt.decode(token, settings.JWT_SECRET_KEY, algorithms=[settings.JWT_ALGORITHM])

            # Only allow users to create apps for themselves (or admin)
            token_user_id = payload.get("user_id")
            logger.debug(f"Token user ID: {token_user_id}")
            logger.debug(f"User ID: {user_id}")
            if not (token_user_id == user_id or "admin" in payload.get("permissions", [])):
                raise HTTPException(
                    status_code=403,
                    detail="You can only create apps for your own account unless you have admin permissions",
                )
        except jwt.InvalidTokenError as e:
            raise HTTPException(status_code=401, detail=str(e))

        # Import UserService here to avoid circular imports
        from core.services.user_service import UserService

        user_service = UserService()

        # Initialize user service if needed
        await user_service.initialize()

        # Clean name
        name = name.replace(" ", "_").lower()

        # Check if the user is within app limit and generate URI
        uri = await user_service.generate_cloud_uri(user_id, app_id, name, expiry_days)

        if not uri:
            logger.debug("Application limit reached for this account tier with user_id: %s", user_id)
            raise HTTPException(status_code=403, detail="Application limit reached for this account tier")

        return {"uri": uri, "app_id": app_id}
    except HTTPException:
        # Re-raise HTTP exceptions
        raise
    except Exception as e:
        logger.error(f"Error generating cloud URI: {e}")
        raise HTTPException(status_code=500, detail=str(e))


@app.post("/folders/{folder_id}/set_rule")
@telemetry.track(operation_type="set_folder_rule", metadata_resolver=telemetry.set_folder_rule_metadata)
async def set_folder_rule(
    folder_id: str,
    request: SetFolderRuleRequest,
    auth: AuthContext = Depends(verify_token),
    apply_to_existing: bool = True,
):
    """
    Set extraction rules for a folder.

    Args:
        folder_id: ID of the folder to set rules for
        request: SetFolderRuleRequest containing metadata extraction rules
        auth: Authentication context
        apply_to_existing: Whether to apply rules to existing documents in the folder

    Returns:
        Success status with processing results
    """
    # Import text here to ensure it's available in this function's scope
    from sqlalchemy import text

    try:
        # Log detailed information about the rules
        logger.debug(f"Setting rules for folder {folder_id}")
        logger.debug(f"Number of rules: {len(request.rules)}")

        for i, rule in enumerate(request.rules):
            logger.debug(f"\nRule {i + 1}:")
            logger.debug(f"Type: {rule.type}")
            logger.debug("Schema:")
            for field_name, field_config in rule.schema.items():
                logger.debug(f"  Field: {field_name}")
                logger.debug(f"    Type: {field_config.get('type', 'unknown')}")
                logger.debug(f"    Description: {field_config.get('description', 'No description')}")
                if "schema" in field_config:
                    logger.debug(f"    Has JSON schema: Yes")
                    logger.debug(f"    Schema: {field_config['schema']}")

        # Get the folder
        folder = await document_service.db.get_folder(folder_id, auth)
        if not folder:
            raise HTTPException(status_code=404, detail=f"Folder {folder_id} not found")

        # Check if user has write access to the folder
        if not document_service.db._check_folder_access(folder, auth, "write"):
            raise HTTPException(status_code=403, detail="You don't have write access to this folder")

        # Update folder with rules
        # Convert rules to dicts for JSON serialization
        rules_dicts = [rule.model_dump() for rule in request.rules]

        # Update the folder in the database
        async with document_service.db.async_session() as session:
            # Execute update query
            await session.execute(
                text(
                    """
                    UPDATE folders 
                    SET rules = :rules
                    WHERE id = :folder_id
                    """
                ),
                {"folder_id": folder_id, "rules": json.dumps(rules_dicts)},
            )
            await session.commit()

        logger.info(f"Successfully updated folder {folder_id} with {len(request.rules)} rules")

        # Get updated folder
        updated_folder = await document_service.db.get_folder(folder_id, auth)

        # If apply_to_existing is True, apply these rules to all existing documents in the folder
        processing_results = {"processed": 0, "errors": []}

        if apply_to_existing and folder.document_ids:
            logger.info(f"Applying rules to {len(folder.document_ids)} existing documents in folder")

            # Import rules processor
            from core.services.rules_processor import RulesProcessor

            rules_processor = RulesProcessor()

            # Get all documents in the folder
            documents = await document_service.db.get_documents_by_id(folder.document_ids, auth)

            # Process each document
            for doc in documents:
                try:
                    # Get document content
                    logger.info(f"Processing document {doc.external_id}")

                    # For each document, apply the rules from the folder
                    doc_content = None

                    # Get content from system_metadata if available
                    if doc.system_metadata and "content" in doc.system_metadata:
                        doc_content = doc.system_metadata["content"]
                        logger.info(f"Retrieved content from system_metadata for document {doc.external_id}")

                    # If we still have no content, log error and continue
                    if not doc_content:
                        error_msg = f"No content found in system_metadata for document {doc.external_id}"
                        logger.error(error_msg)
                        processing_results["errors"].append({"document_id": doc.external_id, "error": error_msg})
                        continue

                    # Process document with rules
                    try:
                        # Convert request rules to actual rule models and apply them
                        from core.models.rules import MetadataExtractionRule

                        for rule_request in request.rules:
                            if rule_request.type == "metadata_extraction":
                                # Create the actual rule model
                                rule = MetadataExtractionRule(type=rule_request.type, schema=rule_request.schema)

                                # Apply the rule with retries
                                max_retries = 3
                                base_delay = 1  # seconds
                                extracted_metadata = None
                                last_error = None

                                for retry_count in range(max_retries):
                                    try:
                                        if retry_count > 0:
                                            # Exponential backoff
                                            delay = base_delay * (2 ** (retry_count - 1))
                                            logger.info(f"Retry {retry_count}/{max_retries} after {delay}s delay")
                                            await asyncio.sleep(delay)

                                        extracted_metadata, _ = await rule.apply(doc_content)
                                        logger.info(
                                            f"Successfully extracted metadata on attempt {retry_count + 1}: {extracted_metadata}"
                                        )
                                        break  # Success, exit retry loop

                                    except Exception as rule_apply_error:
                                        last_error = rule_apply_error
                                        logger.warning(
                                            f"Metadata extraction attempt {retry_count + 1} failed: {rule_apply_error}"
                                        )
                                        if retry_count == max_retries - 1:  # Last attempt
                                            logger.error(f"All {max_retries} metadata extraction attempts failed")
                                            processing_results["errors"].append(
                                                {
                                                    "document_id": doc.external_id,
                                                    "error": f"Failed to extract metadata after {max_retries} attempts: {str(last_error)}",
                                                }
                                            )
                                            continue  # Skip to next document

                                # Update document metadata if extraction succeeded
                                if extracted_metadata:
                                    # Merge new metadata with existing
                                    doc.metadata.update(extracted_metadata)

                                    # Create an updates dict that only updates metadata
                                    # We need to create system_metadata with all preserved fields
                                    # Note: In the database, metadata is stored as 'doc_metadata', not 'metadata'
                                    updates = {
                                        "doc_metadata": doc.metadata,  # Use doc_metadata for the database
                                        "system_metadata": {},  # Will be merged with existing in update_document
                                    }

                                    # Explicitly preserve the content field in system_metadata
                                    if "content" in doc.system_metadata:
                                        updates["system_metadata"]["content"] = doc.system_metadata["content"]

                                    # Log the updates we're making
                                    logger.info(
                                        f"Updating document {doc.external_id} with metadata: {extracted_metadata}"
                                    )
                                    logger.info(f"Full metadata being updated: {doc.metadata}")
                                    logger.info(f"Update object being sent to database: {updates}")
                                    logger.info(
                                        f"Preserving content in system_metadata: {'content' in doc.system_metadata}"
                                    )

                                    # Update document in database
                                    success = await document_service.db.update_document(doc.external_id, updates, auth)

                                    if success:
                                        logger.info(f"Updated metadata for document {doc.external_id}")
                                        processing_results["processed"] += 1
                                    else:
                                        logger.error(f"Failed to update metadata for document {doc.external_id}")
                                        processing_results["errors"].append(
                                            {
                                                "document_id": doc.external_id,
                                                "error": "Failed to update document metadata",
                                            }
                                        )
                    except Exception as rule_error:
                        logger.error(f"Error processing rules for document {doc.external_id}: {rule_error}")
                        processing_results["errors"].append(
                            {
                                "document_id": doc.external_id,
                                "error": f"Error processing rules: {str(rule_error)}",
                            }
                        )

                except Exception as doc_error:
                    logger.error(f"Error processing document {doc.external_id}: {doc_error}")
                    processing_results["errors"].append({"document_id": doc.external_id, "error": str(doc_error)})

            return {
                "status": "success",
                "message": "Rules set successfully",
                "folder_id": folder_id,
                "rules": updated_folder.rules,
                "processing_results": processing_results,
            }
    except HTTPException as e:
        # Re-raise HTTP exceptions
        raise
    except Exception as e:
        logger.error(f"Error setting folder rules: {e}")
        raise HTTPException(status_code=500, detail=str(e))<|MERGE_RESOLUTION|>--- conflicted
+++ resolved
@@ -47,9 +47,6 @@
 app = FastAPI(title="Morphik API")
 logger = logging.getLogger(__name__)
 
-# Redis pool for background tasks
-redis_pool = None
-
 
 # Add health check endpoints
 @app.get("/health")
@@ -369,13 +366,9 @@
         raise HTTPException(status_code=403, detail=str(e))
 
 
-<<<<<<< HEAD
-=======
 # Redis pool for background tasks
 redis_pool = None
 
-
->>>>>>> ec8daec5
 def get_redis_pool():
     """Get the global Redis connection pool for background tasks."""
     return redis_pool
