--- conflicted
+++ resolved
@@ -36,8 +36,6 @@
     SearchDocumentsRequest,
 )
 from core.models.responses import ChatTitleResponse, ModelsResponse
-
-# from core.routes.cache import router as cache_router
 from core.routes.documents import router as documents_router
 from core.routes.folders import router as folders_router
 from core.routes.graph import router as graph_router
@@ -319,14 +317,11 @@
 # Register logs router
 app.include_router(logs_router)
 
-<<<<<<< HEAD
-# Register cache router
-# app.include_router(cache_router)
-=======
 # Register cache router (only if KV cache is enabled)
 if settings.KV_CACHE_ENABLED:
+    from core.routes.cache import router as cache_router
+
     app.include_router(cache_router)
->>>>>>> e8365023
 
 # Register graph router
 app.include_router(graph_router)
