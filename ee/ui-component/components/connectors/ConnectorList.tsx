"use client";

import { ConnectorCard } from "./ConnectorCard";
<<<<<<< HEAD
import { BookLock, BookOpen } from "lucide-react";
import { GitHub } from "../chat/icons"; // Import our custom GitHub icon
import { useState } from "react";
import { FileBrowser } from "./FileBrowser";
=======
import { BookLock, BookOpen } from "lucide-react"; // Example icon for Google Drive and Zotero
import { useHeader } from "@/contexts/header-context";
import { useEffect } from "react";
>>>>>>> df0add64

// In the future, this could come from a configuration or an API call
const availableConnectors = [
  {
    connectorType: "google_drive",
    displayName: "Google Drive",
    icon: BookLock, // Using an appropriate icon from lucide-react
    description: "Access files and folders from your Google Drive.",
  },
  {
    connectorType: "github",
    displayName: "GitHub",
    icon: GitHub,
    description: "Access repositories and files from GitHub.",
  },
  {
    connectorType: "zotero",
    displayName: "Zotero",
    icon: BookOpen, // Using an appropriate icon for Zotero
    description: "Access your Zotero library and research papers.",
  },
  // Add other connectors here as they are implemented
  // {
  //   connectorType: 's3',
  //   displayName: 'Amazon S3',
  //   icon: SomeOtherIcon,
  //   description: 'Connect to your Amazon S3 buckets.'
  // },
];

interface ConnectorListProps {
  apiBaseUrl: string; // Added apiBaseUrl prop
  authToken: string | null;
}

export function ConnectorList({ apiBaseUrl, authToken }: ConnectorListProps) {
<<<<<<< HEAD
=======
  const { setCustomBreadcrumbs } = useHeader();

  useEffect(() => {
    setCustomBreadcrumbs([{ label: "Home", href: "/" }, { label: "Connectors" }]);
    return () => setCustomBreadcrumbs(null);
  }, [setCustomBreadcrumbs]);
>>>>>>> df0add64

  if (availableConnectors.length === 0) {
    return (
      <div className="text-center text-muted-foreground">
        <p>No data connectors are currently available.</p>
      </div>
    );
  }



  return (
    <div className="space-y-6">
      {availableConnectors.map(connector => (
        <ConnectorCard
          key={connector.connectorType}
          connectorType={connector.connectorType}
          displayName={connector.displayName}
          icon={connector.icon}
          apiBaseUrl={apiBaseUrl} // Pass apiBaseUrl down
          authToken={authToken} // Pass authToken down
        />
      ))}
      

    </div>
  );
}<|MERGE_RESOLUTION|>--- conflicted
+++ resolved
@@ -1,16 +1,12 @@
 "use client";
 
 import { ConnectorCard } from "./ConnectorCard";
-<<<<<<< HEAD
 import { BookLock, BookOpen } from "lucide-react";
 import { GitHub } from "../chat/icons"; // Import our custom GitHub icon
 import { useState } from "react";
 import { FileBrowser } from "./FileBrowser";
-=======
-import { BookLock, BookOpen } from "lucide-react"; // Example icon for Google Drive and Zotero
 import { useHeader } from "@/contexts/header-context";
 import { useEffect } from "react";
->>>>>>> df0add64
 
 // In the future, this could come from a configuration or an API call
 const availableConnectors = [
@@ -47,15 +43,12 @@
 }
 
 export function ConnectorList({ apiBaseUrl, authToken }: ConnectorListProps) {
-<<<<<<< HEAD
-=======
   const { setCustomBreadcrumbs } = useHeader();
 
   useEffect(() => {
     setCustomBreadcrumbs([{ label: "Home", href: "/" }, { label: "Connectors" }]);
     return () => setCustomBreadcrumbs(null);
   }, [setCustomBreadcrumbs]);
->>>>>>> df0add64
 
   if (availableConnectors.length === 0) {
     return (
