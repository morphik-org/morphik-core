--- conflicted
+++ resolved
@@ -101,16 +101,13 @@
   authToken,
   initialFolder = null,
   setSidebarCollapsed,
-<<<<<<< HEAD
-=======
   // Destructure new props
   onDocumentUpload,
   onDocumentDelete,
   onDocumentClick,
   onFolderClick,
   onFolderCreate,
-  onRefresh
->>>>>>> 90f0dde2
+  onRefresh,
 }) => {
   // Increment render counter for debugging
   renderCount++;
@@ -536,7 +533,9 @@
   const handleDocumentClick = (document: Document) => {
     // Invoke callback prop before fetching
     const docName = document.filename || document.external_id; // Use filename, fallback to ID
-    console.log(`handleDocumentClick: Calling onDocumentClick with '${docName}'`);
+    console.log(
+      `handleDocumentClick: Calling onDocumentClick with '${docName}'`
+    );
     onDocumentClick?.(docName);
     fetchDocument(document.external_id);
   };
@@ -576,9 +575,13 @@
   const handleDeleteDocument = async (documentId: string) => {
     try {
       // Find document name before deleting (for callback)
-      const docToDelete = documents.find(doc => doc.external_id === documentId);
+      const docToDelete = documents.find(
+        (doc) => doc.external_id === documentId
+      );
       const docName = docToDelete?.filename || documentId; // Use filename, fallback to ID
-      console.log(`handleDeleteDocument: Calling onDocumentDelete with '${docName}'`);
+      console.log(
+        `handleDeleteDocument: Calling onDocumentDelete with '${docName}'`
+      );
       onDocumentDelete?.(docName); // Invoke callback
 
       setLoading(true);
@@ -625,10 +628,12 @@
 
     try {
       // Invoke callback for each selected document BEFORE deleting
-      selectedDocuments.forEach(docId => {
-        const docToDelete = documents.find(doc => doc.external_id === docId);
+      selectedDocuments.forEach((docId) => {
+        const docToDelete = documents.find((doc) => doc.external_id === docId);
         const docName = docToDelete?.filename || docId; // Use filename, fallback to ID
-        console.log(`handleDeleteMultipleDocuments: Calling onDocumentDelete with '${docName}'`);
+        console.log(
+          `handleDeleteMultipleDocuments: Calling onDocumentDelete with '${docName}'`
+        );
         onDocumentDelete?.(docName);
       });
 
@@ -778,7 +783,6 @@
         },
         body: formData,
       })
-<<<<<<< HEAD
         .then((response) => {
           if (!response.ok) {
             throw new Error(`Failed to upload: ${response.statusText}`);
@@ -786,6 +790,12 @@
           return response.json();
         })
         .then((newDocument) => {
+          // Invoke callback on success
+          console.log(
+            `handleFileUpload: Calling onDocumentUpload with '${fileToUploadRef.name}', size: ${fileToUploadRef.size}`
+          );
+          onDocumentUpload?.(fileToUploadRef.name, fileToUploadRef.size);
+
           // Log processing status of uploaded document
           if (
             newDocument &&
@@ -796,33 +806,6 @@
               `Document ${newDocument.external_id} is in processing status`
             );
             // No longer need to track processing documents for polling
-=======
-      .then(response => {
-        if (!response.ok) {
-          throw new Error(`Failed to upload: ${response.statusText}`);
-        }
-        return response.json();
-      })
-      .then((newDocument) => {
-        // Invoke callback on success
-        console.log(`handleFileUpload: Calling onDocumentUpload with '${fileToUploadRef.name}', size: ${fileToUploadRef.size}`);
-        onDocumentUpload?.(fileToUploadRef.name, fileToUploadRef.size);
-
-        // Log processing status of uploaded document
-        if (newDocument && newDocument.system_metadata && newDocument.system_metadata.status === "processing") {
-          console.log(`Document ${newDocument.external_id} is in processing status`);
-          // No longer need to track processing documents for polling
-        }
-
-        // Force a fresh refresh after upload
-        const refreshAfterUpload = async () => {
-          try {
-            console.log("Performing fresh refresh after upload (file)");
-            // ONLY fetch folders. The useEffect watching folders will trigger fetchDocuments.
-            await fetchFolders();
-          } catch (err) {
-            console.error('Error refreshing after file upload:', err);
->>>>>>> 90f0dde2
           }
 
           // Force a fresh refresh after upload
@@ -953,7 +936,6 @@
         },
         body: formData,
       })
-<<<<<<< HEAD
         .then((response) => {
           if (!response.ok) {
             throw new Error(`Failed to upload: ${response.statusText}`);
@@ -961,39 +943,18 @@
           return response.json();
         })
         .then((result) => {
+          // Invoke callback on success
+          console.log(
+            `handleBatchFileUpload: Calling onDocumentUpload with '${batchFilesRef[0].name}', size: ${batchFilesRef[0].size} (for first file in batch)`
+          );
+          onDocumentUpload?.(batchFilesRef[0].name, batchFilesRef[0].size);
+
           // Log processing status of uploaded documents
           if (result && result.document_ids && result.document_ids.length > 0) {
             console.log(
               `${result.document_ids.length} documents are in processing status`
             );
             // No need for polling, just wait for manual refresh
-=======
-      .then(response => {
-        if (!response.ok) {
-          throw new Error(`Failed to upload: ${response.statusText}`);
-        }
-        return response.json();
-      })
-      .then(result => {
-        // Invoke callback on success
-        console.log(`handleBatchFileUpload: Calling onDocumentUpload with '${batchFilesRef[0].name}', size: ${batchFilesRef[0].size} (for first file in batch)`);
-        onDocumentUpload?.(batchFilesRef[0].name, batchFilesRef[0].size);
-
-        // Log processing status of uploaded documents
-        if (result && result.document_ids && result.document_ids.length > 0) {
-          console.log(`${result.document_ids.length} documents are in processing status`);
-          // No need for polling, just wait for manual refresh
-        }
-
-        // Force a fresh refresh after upload
-        const refreshAfterUpload = async () => {
-          try {
-            console.log("Performing fresh refresh after upload (batch)");
-            // ONLY fetch folders. The useEffect watching folders will trigger fetchDocuments.
-            await fetchFolders();
-          } catch (err) {
-            console.error('Error refreshing after batch upload:', err);
->>>>>>> 90f0dde2
           }
 
           // Force a fresh refresh after upload
@@ -1128,7 +1089,6 @@
           folder_name: folderToUse,
         }),
       })
-<<<<<<< HEAD
         .then((response) => {
           if (!response.ok) {
             throw new Error(`Failed to upload: ${response.statusText}`);
@@ -1136,6 +1096,11 @@
           return response.json();
         })
         .then((newDocument) => {
+          // Currently skipping callback for text uploads until an explicit event is defined
+          console.log(
+            `handleTextUpload: Text uploaded successfully (tracking skipped).`
+          );
+
           // Log processing status of uploaded document
           if (
             newDocument &&
@@ -1146,26 +1111,6 @@
               `Document ${newDocument.external_id} is in processing status`
             );
             // No longer need to track processing documents for polling
-=======
-      .then((newDocument) => {
-        // Currently skipping callback for text uploads until an explicit event is defined
-        console.log(`handleTextUpload: Text uploaded successfully (tracking skipped).`);
-
-        // Log processing status of uploaded document
-        if (newDocument && newDocument.system_metadata && newDocument.system_metadata.status === "processing") {
-          console.log(`Document ${newDocument.external_id} is in processing status`);
-          // No longer need to track processing documents for polling
-        }
-
-        // Force a fresh refresh after upload
-        const refreshAfterUpload = async () => {
-          try {
-            console.log("Performing fresh refresh after upload (text)");
-            // ONLY fetch folders. The useEffect watching folders will trigger fetchDocuments.
-            await fetchFolders();
-          } catch (err) {
-            console.error('Error refreshing after text upload:', err);
->>>>>>> 90f0dde2
           }
 
           // Force a fresh refresh after upload
@@ -1268,11 +1213,16 @@
   };
 
   // Wrapper for setSelectedFolder to include callback invocation
-  const handleFolderSelect = useCallback((folderName: string | null) => {
-    console.log(`handleFolderSelect: Calling onFolderClick with '${folderName}'`);
-    onFolderClick?.(folderName);
-    setSelectedFolder(folderName);
-  }, [onFolderClick]); // Add setSelectedFolder if its identity matters, but it usually doesn't
+  const handleFolderSelect = useCallback(
+    (folderName: string | null) => {
+      console.log(
+        `handleFolderSelect: Calling onFolderClick with '${folderName}'`
+      );
+      onFolderClick?.(folderName);
+      setSelectedFolder(folderName);
+    },
+    [onFolderClick]
+  ); // Add setSelectedFolder if its identity matters, but it usually doesn't
 
   return (
     <div
