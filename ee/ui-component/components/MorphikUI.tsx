--- conflicted
+++ resolved
@@ -1,6 +1,5 @@
 "use client";
 
-<<<<<<< HEAD
 import React, { useState, useEffect } from "react";
 import { Sidebar } from "@/components/ui/sidebar";
 import DocumentsSection from "@/components/documents/DocumentsSection";
@@ -12,20 +11,7 @@
 import { extractTokenFromUri, getApiBaseUrlFromUri } from "@/lib/utils";
 import { MorphikUIProps } from "./types";
 import { cn } from "@/lib/utils";
-=======
-import React, { useState, useEffect } from 'react';
-import { Sidebar } from '@/components/ui/sidebar';
-import DocumentsSection from '@/components/documents/DocumentsSection';
-import SearchSection from '@/components/search/SearchSection';
-import ChatSection from '@/components/chat/ChatSection';
-import AgentChatSection from '@/components/chat/AgentChatSection';
-import GraphSection from '@/components/GraphSection';
-import { AlertSystem } from '@/components/ui/alert-system';
-import { extractTokenFromUri, getApiBaseUrlFromUri } from '@/lib/utils';
-import { MorphikUIProps } from './types';
-import { cn } from '@/lib/utils';
-import { setupLogging } from '@/lib/log';
->>>>>>> 8e1540b2
+import { setupLogging } from "@/lib/log";
 
 // Default API base URL
 const DEFAULT_API_BASE_URL = "http://localhost:8000";
