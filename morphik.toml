[api]
host = "0.0.0.0" # Needs to be "0.0.0.0" for docker
port = 8000
reload = true

[auth]
jwt_algorithm = "HS256"
dev_mode = false  # Enabled by default for easier local development
dev_entity_id = "dev_user"  # Default dev user ID
dev_entity_type = "developer"  # Default dev entity type
dev_permissions = ["read", "write", "admin"]  # Default dev permissions

#### Registered models
[registered_models]
# OpenAI models
openai_gpt4-1 = { model_name = "gpt-4.1" }
# openai_gpt4-1-mini = { model_name = "gemini/gemini-2.5-flash-preview-05-20" } # { model_name = "gpt-4.1-mini" }
openai_gpt4-1-mini = { model_name = "gpt-4.1-mini" }

# Azure OpenAI models
azure_gpt4 = { model_name = "gpt-4", api_base = "YOUR_AZURE_URL_HERE", api_version = "2023-05-15", deployment_id = "gpt-4-deployment" }
azure_gpt35 = { model_name = "gpt-3.5-turbo", api_base = "YOUR_AZURE_URL_HERE", api_version = "2023-05-15", deployment_id = "gpt-35-turbo-deployment" }

# Anthropic models
claude_opus = { model_name = "claude-3-opus-20240229" }
claude_sonnet = { model_name = "claude-3-7-sonnet-latest" }

# Google Gemini models
# gemini_flash = { model_name = "gemini/gemini-2.5-flash-preview-05-20" } # gemini-2.5-flash-preview-05-20
gemini_flash = { model_name = "gemini/gemini-2.5-flash-preview-05-20" } # { model_name = "gemini/gemini-2.5-pro-preview-06-05" } # {model_name = "o3-2025-04-16"} #  { model_name = "claude-3-7-sonnet-latest"} #  { model_name = "gemini/gemini-2.5-flash-preview-05-20" } # gemini-2.5-flash-preview-05-20

# Ollama models (modify api_base based on your deployment)
# - Local Ollama: "http://localhost:11434" (default)
# - Morphik in Docker, Ollama local: "http://host.docker.internal:11434"
# - Both in Docker: "http://ollama:11434"

# ollama_qwen_vision = { model_name = "gpt-4.1" } # {model_name = "groq/meta-llama/llama-4-scout-17b-16e-instruct"} #{ model_name = "ollama_chat/qwen2.5vl:latest", api_base = "http://localhost:11434", vision = true }
ollama_qwen_vision = { model_name = "ollama_chat/qwen2.5vl:latest", api_base = "http://localhost:11434", vision = true }

ollama_llama_vision = { model_name = "ollama_chat/llama3.2-vision", api_base = "http://localhost:11434", vision = true }
ollama_qwen_1_5b = { model_name = "ollama_chat/qwen2:1.5b", api_base = "http://ollama:11434" }

ollama_embedding = { model_name = "ollama/nomic-embed-text", api_base = "http://localhost:11434" }

# Lemonade models (for AMD GPU and NPU support)
# - Local: "http://localhost:8020/api/v1"
# - Morphik in Docker: "http://host.docker.internal:8020/api/v1"
# lemonade_qwen = { model_name = "openai/Qwen2.5-VL-7B-Instruct-GGUF", api_base = "http://localhost:8020/api/v1", vision = true }
lemonade_embedding = { model_name = "openai/nomic-embed-text-v1-GGUF", api_base = "http://localhost:8020/api/v1" }

openai_embedding = { model_name = "text-embedding-3-small" }
openai_embedding_large = { model_name = "text-embedding-3-large" }
azure_embedding = { model_name = "text-embedding-ada-002", api_base = "YOUR_AZURE_URL_HERE", api_version = "2023-05-15", deployment_id = "embedding-ada-002" }


#### Component configurations ####

[agent]
model = "claude_sonnet" # Model for the agent logic

[completion]
model = "openai_gpt4-1-mini" #"openai_gpt4o"  # Reference to a key in registered_models
default_max_tokens = "1000"
default_temperature = 0.3

[database]
provider = "postgres"
# Connection pool settings
pool_size = 10           # Maximum number of connections in the pool
max_overflow = 15        # Maximum number of connections that can be created beyond pool_size
pool_recycle = 3600      # Time in seconds after which a connection is recycled (1 hour)
pool_timeout = 10        # Seconds to wait for a connection from the pool
pool_pre_ping = true     # Check connection viability before using it from the pool
max_retries = 3          # Number of retries for database operations
retry_delay = 1.0        # Initial delay between retries in seconds

[embedding]
model = "openai_embedding"  # Reference to registered model
dimensions = 1536
similarity_metric = "dotProduct"

[parser]
chunk_size = 6000
chunk_overlap = 300
use_unstructured_api = false
use_contextual_chunking = false
contextual_chunking_model = "openai_gpt4-1-mini"  # Reference to a key in registered_models

[parser.xml]
max_tokens = 350
preferred_unit_tags = ["SECTION", "Section", "Article", "clause"]
ignore_tags = ["TOC", "INDEX"]

[document_analysis]
model = "openai_gpt4-1-mini"  # Reference to a key in registered_models

[parser.vision]
model = "openai_gpt4-1-mini"  # Reference to a key in registered_models
frame_sample_rate = -1  # Set to -1 to disable frame captioning

[reranker]
use_reranker = false
provider = "flag"
model_name = "BAAI/bge-reranker-large"
query_max_length = 256
passage_max_length = 512
use_fp16 = true
device = "cuda" # "cpu" # use "cpu" if on docker and using a mac, "cuda" if cuda enabled device

# [storage]
# provider = "local"
# storage_path = "./storage"
# cache_enabled = false
# cache_max_size_gb = 10
# cache_path = "./storage/cache"

[storage]
provider = "aws-s3"
region = "us-east-2"
bucket_name = "morphik-storage"
storage_path = "morphik-storage"
cache_enabled = false
cache_max_size_gb = 10
cache_path = "./storage/cache"

[vector_store]
provider = "pgvector"

[multivector_store]
provider = "postgres"  # "morphik" # "postgres"  # "morphik" # "postgres"  # "postgres" or "morphik" for fast implementation

<<<<<<< HEAD
[rules]
model = "openai_gpt4-1-mini"
batch_size = 4096

=======
>>>>>>> b58e1042
[morphik]
enable_colpali = true
mode = "cloud"  # "cloud" or "self_hosted"
api_domain = "api.morphik.ai"  # API domain for cloud URIs
# Only call the embedding API if colpali_mode is "api"
morphik_embedding_api_domain = "http://localhost:6000"  # endpoint for multivector embedding service
colpali_mode = "local" # "off", "local", or "api"

[redis]
host = "localhost"  # use "redis" for docker
port = 6379

[pdf_viewer]
frontend_url = "https://morphik.ai/api/pdf" # "http://localhost:3000/api/pdf" # "https://morphik.ai/api/pdf"

# [graph]
# model = "openai_gpt4-1-mini"
# enable_entity_resolution = true

[graph]
mode="api"
model = "openai_gpt4-1-mini"
base_url="https://graph-api.morphik.ai"

[telemetry]
enabled = true
honeycomb_enabled = true
honeycomb_endpoint = "https://api.honeycomb.io"
honeycomb_proxy_endpoint = "https://otel-proxy.onrender.com"
service_name = "databridge-core-hosted"
otlp_timeout = 10
otlp_max_retries = 3
otlp_retry_delay = 1
otlp_max_export_batch_size = 512
otlp_schedule_delay_millis = 5000
otlp_max_queue_size = 2048<|MERGE_RESOLUTION|>--- conflicted
+++ resolved
@@ -129,13 +129,6 @@
 [multivector_store]
 provider = "postgres"  # "morphik" # "postgres"  # "morphik" # "postgres"  # "postgres" or "morphik" for fast implementation
 
-<<<<<<< HEAD
-[rules]
-model = "openai_gpt4-1-mini"
-batch_size = 4096
-
-=======
->>>>>>> b58e1042
 [morphik]
 enable_colpali = true
 mode = "cloud"  # "cloud" or "self_hosted"
