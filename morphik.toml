--- conflicted
+++ resolved
@@ -10,15 +10,8 @@
 
 [auth]
 jwt_algorithm = "HS256"
-<<<<<<< HEAD
 bypass_auth_mode = false  # Enabled by default for easier local development
-dev_entity_id = "dev_user"  # Default dev user ID
-dev_entity_type = "developer"  # Default dev entity type
-dev_permissions = ["read", "write", "admin"]  # Default dev permissions
-=======
-bypass_auth_mode = true  # Enabled by default for easier local development
 dev_user_id = "dev_user"  # Default dev user ID
->>>>>>> b310ab8b
 
 #### Registered models
 [registered_models]
