[api]
host = "0.0.0.0"
port = 8000
reload = true

[auth]
jwt_algorithm = "HS256"
dev_mode = true  # Enabled by default for easier local development
dev_entity_id = "dev_user"  # Default dev user ID
dev_entity_type = "developer"  # Default dev entity type
dev_permissions = ["read", "write", "admin"]  # Default dev permissions

#### Registered models
[registered_models]
# OpenAI models
openai_gpt4-1 = { model_name = "gpt-4.1" }
openai_gpt4-1-mini = { model_name = "gpt-4.1-mini" }

# Azure OpenAI models
azure_gpt4 = { model_name = "gpt-4", api_base = "YOUR_AZURE_URL_HERE", api_version = "2023-05-15", deployment_id = "gpt-4-deployment" }
azure_gpt35 = { model_name = "gpt-3.5-turbo", api_base = "YOUR_AZURE_URL_HERE", api_version = "2023-05-15", deployment_id = "gpt-35-turbo-deployment" }

# Anthropic models
claude_opus = { model_name = "claude-3-opus-20240229" }
claude_sonnet = { model_name = "claude-3-7-sonnet-latest" }

# Google Gemini models
gemini_flash = { model_name = "gemini/gemini-2.5-flash-preview-05-20" } # gemini-2.5-flash-preview-05-20
# gemini_flash = { model_name = "gemini/gemini-2.5-pro-preview-06-05" } # { model_name = "claude-4-sonnet-20250514"} # { model_name = "gpt-4.1" } # { model_name = "gemini/gemini-2.5-pro-preview-06-05" } # {model_name = "o3-2025-04-16"} #  { model_name = "claude-3-7-sonnet-latest"} #  { model_name = "gemini/gemini-2.5-flash-preview-05-20" } # gemini-2.5-flash-preview-05-20
# gemini_flash = { model_name = "groq/meta-llama/llama-4-maverick-17b-128e-instruct"}

# Ollama models (modify api_base based on your deployment)
# - Local Ollama: "http://localhost:11434" (default)
# - Morphik in Docker, Ollama local: "http://host.docker.internal:11434"
# - Both in Docker: "http://ollama:11434"
ollama_qwen_vision = { model_name = "ollama_chat/qwen2.5vl:latest", api_base = "http://ollama:11434", vision = true }
ollama_llama_vision = { model_name = "ollama_chat/llama3.2-vision", api_base = "http://localhost:11434", vision = true }
ollama_qwen_1_5b = { model_name = "ollama_chat/qwen2:1.5b", api_base = "http://ollama:11434" }
ollama_embedding = { model_name = "ollama/nomic-embed-text", api_base = "http://ollama:11434" }

openai_embedding = { model_name = "text-embedding-3-small" }
openai_embedding_large = { model_name = "text-embedding-3-large" }
azure_embedding = { model_name = "text-embedding-ada-002", api_base = "YOUR_AZURE_URL_HERE", api_version = "2023-05-15", deployment_id = "embedding-ada-002" }


#### Component configurations ####

[agent]
model = "ollama_qwen_1_5b" # Model for the agent logic

[completion]
model = "ollama_qwen_1_5b" #"openai_gpt4-1-mini"  # Reference to a key in registered_models
default_max_tokens = "1000"
default_temperature = 0.3

[database]
provider = "postgres"
# Connection pool settings
pool_size = 10           # Maximum number of connections in the pool
max_overflow = 15        # Maximum number of connections that can be created beyond pool_size
pool_recycle = 3600      # Time in seconds after which a connection is recycled (1 hour)
pool_timeout = 10        # Seconds to wait for a connection from the pool
pool_pre_ping = true     # Check connection viability before using it from the pool
max_retries = 3          # Number of retries for database operations
retry_delay = 1.0        # Initial delay between retries in seconds

[embedding]
model = "ollama_embedding"  # Reference to registered model
dimensions = 768
similarity_metric = "cosine"

[parser]
chunk_size = 6000
chunk_overlap = 300
use_unstructured_api = false
use_contextual_chunking = false
contextual_chunking_model = "ollama_qwen_1_5b"  # Reference to a key in registered_models

[document_analysis]
model = "ollama_qwen_1_5b"  # Reference to a key in registered_models

[parser.vision]
model = "ollama_qwen_vision"  # Reference to a key in registered_models
frame_sample_rate = -1  # Set to -1 to disable frame captioning

[reranker]
use_reranker = true
provider = "flag"
model_name = "BAAI/bge-reranker-large"
query_max_length = 256
passage_max_length = 512
use_fp16 = true
device = "mps" # use "cpu" if on docker and using a mac, "cuda" if cuda enabled device

[storage]
provider = "local"
storage_path = "./storage"

# [storage]
# provider = "aws-s3"
# region = "us-east-2"
# bucket_name = "morphik-s3-storage"

[vector_store]
provider = "pgvector"

[rules]
model = "ollama_qwen_1_5b"
batch_size = 4096

[morphik]
enable_colpali = true
mode = "self_hosted"  # "cloud" or "self_hosted"
api_domain = "api.morphik.ai"  # API domain for cloud URIs
# Only call the embedding API if colpali_mode is "api"
morphik_embedding_api_domain = "http://localhost:6000"  # endpoint for multivector embedding service
colpali_mode = "local" # "off", "local", or "api"

<<<<<<< HEAD
[redis]
host = "redis"  # use "redis" for docker
port = 6379
=======
[pdf_viewer]
frontend_url = "http://localhost:3000/api/pdf" # "https://morphik.ai/api/pdf" # "http://localhost:3000/api/pdf" # "https://morphik.ai/api/pdf"

[workflows]
model = "gemini_flash"  # Model for workflow extraction tasks
>>>>>>> 3a6be99f

[graph]
model = "ollama_qwen_1_5b"
enable_entity_resolution = true

# [graph]
# mode="api"
# base_url="https://graph-api.morphik.ai"

[telemetry]
enabled = true
honeycomb_enabled = true
honeycomb_endpoint = "https://api.honeycomb.io"
honeycomb_proxy_endpoint = "https://otel-proxy.onrender.com"
service_name = "databridge-core"
otlp_timeout = 10
otlp_max_retries = 3
otlp_retry_delay = 1
otlp_max_export_batch_size = 512
otlp_schedule_delay_millis = 5000
otlp_max_queue_size = 2048<|MERGE_RESOLUTION|>--- conflicted
+++ resolved
@@ -116,17 +116,14 @@
 morphik_embedding_api_domain = "http://localhost:6000"  # endpoint for multivector embedding service
 colpali_mode = "local" # "off", "local", or "api"
 
-<<<<<<< HEAD
 [redis]
 host = "redis"  # use "redis" for docker
 port = 6379
-=======
 [pdf_viewer]
 frontend_url = "http://localhost:3000/api/pdf" # "https://morphik.ai/api/pdf" # "http://localhost:3000/api/pdf" # "https://morphik.ai/api/pdf"
 
 [workflows]
 model = "gemini_flash"  # Model for workflow extraction tasks
->>>>>>> 3a6be99f
 
 [graph]
 model = "ollama_qwen_1_5b"
