--- conflicted
+++ resolved
@@ -33,12 +33,10 @@
 # - Local Ollama: "http://localhost:11434" (default)
 # - Morphik in Docker, Ollama local: "http://host.docker.internal:11434"
 # - Both in Docker: "http://ollama:11434"
-<<<<<<< HEAD
-ollama_qwen_vision = { model_name = "ollama_chat/qwen2.5vl:latest", api_base = "http://ollama:11434", vision = true }
-=======
+
 # ollama_qwen_vision = { model_name = "gpt-4.1" } # {model_name = "groq/meta-llama/llama-4-scout-17b-16e-instruct"} #{ model_name = "ollama_chat/qwen2.5vl:latest", api_base = "http://localhost:11434", vision = true }
 ollama_qwen_vision = { model_name = "ollama_chat/qwen2.5vl:latest", api_base = "http://localhost:11434", vision = true }
->>>>>>> 3bab9df2
+
 ollama_llama_vision = { model_name = "ollama_chat/llama3.2-vision", api_base = "http://localhost:11434", vision = true }
 ollama_qwen_1_5b = { model_name = "ollama_chat/qwen2:1.5b", api_base = "http://ollama:11434" }
 ollama_embedding = { model_name = "ollama/nomic-embed-text", api_base = "http://ollama:11434" }
