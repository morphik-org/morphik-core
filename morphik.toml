--- conflicted
+++ resolved
@@ -107,15 +107,15 @@
 use_fp16 = true
 device = "mps" # use "cpu" if on docker and using a mac, "cuda" if cuda enabled device
 
+[storage]
+provider = "local"
+storage_path = "./storage"
+
 # [storage]
-# provider = "local"
-# storage_path = "./storage"
-
-[storage]
-provider = "aws-s3"
-region = "us-east-2"
-bucket_name = "morphik-s3-storage"
-storage_path = "morphik-storage"
+# provider = "aws-s3"
+# region = "us-east-2"
+# bucket_name = "morphik-s3-storage"
+# storage_path = "morphik-storage"
 
 [storage.chunks]
 # Configure chunk (document/text/image) payload storage; defaults to main storage settings when omitted.
@@ -150,14 +150,8 @@
 [pdf_viewer]
 frontend_url = "http://localhost:3000/api/pdf" # "https://morphik.ai/api/pdf" # "http://localhost:3000/api/pdf" # "https://morphik.ai/api/pdf"
 
-<<<<<<< HEAD
 [workflows]
 model = "gemini_flash"  # Model for workflow extraction tasks
-=======
-[graph]
-model = "ollama_qwen_vision"
-enable_entity_resolution = true
->>>>>>> 6a5d8159
 
 # [graph]
 # model = "openai_gpt4-1-mini"
