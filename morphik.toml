--- conflicted
+++ resolved
@@ -49,17 +49,10 @@
 #### Component configurations ####
 
 [agent]
-<<<<<<< HEAD
 model = "claude_sonnet" # Model for the agent logic
 
 [completion]
 model = "openai_gpt4-1-mini" #"openai_gpt4o"  # Reference to a key in registered_models
-=======
-model = "ollama_qwen_1_5b" # Model for the agent logic
-
-[completion]
-model = "ollama_qwen_1_5b" #"openai_gpt4-1-mini"  # Reference to a key in registered_models
->>>>>>> 1f505b19
 default_max_tokens = "1000"
 default_temperature = 0.3
 
@@ -84,11 +77,7 @@
 chunk_overlap = 300
 use_unstructured_api = false
 use_contextual_chunking = false
-<<<<<<< HEAD
 contextual_chunking_model = "openai_gpt4-1-mini"  # Reference to a key in registered_models
-=======
-contextual_chunking_model = "ollama_qwen_1_5b"  # Reference to a key in registered_models
->>>>>>> 1f505b19
 
 [parser.xml]
 max_tokens = 350
@@ -96,11 +85,7 @@
 ignore_tags = ["TOC", "INDEX"]
 
 [document_analysis]
-<<<<<<< HEAD
 model = "openai_gpt4-1-mini"  # Reference to a key in registered_models
-=======
-model = "ollama_qwen_1_5b"  # Reference to a key in registered_models
->>>>>>> 1f505b19
 
 [parser.vision]
 model = "openai_gpt4-1-mini"  # Reference to a key in registered_models
@@ -132,11 +117,7 @@
 provider = "postgres"  # "morphik" # "postgres"  # "postgres" or "morphik" for fast implementation
 
 [rules]
-<<<<<<< HEAD
 model = "openai_gpt4-1-mini"
-=======
-model = "ollama_qwen_1_5b"
->>>>>>> 1f505b19
 batch_size = 4096
 
 [morphik]
@@ -148,27 +129,15 @@
 colpali_mode = "local" # "off", "local", or "api"
 
 [redis]
-<<<<<<< HEAD
 host = "localhost"  # use "redis" for docker
 port = 6379
 
-=======
-host = "redis"  # use "redis" for docker
-port = 6379
->>>>>>> 1f505b19
 [pdf_viewer]
 frontend_url = "https://morphik.ai/api/pdf" # "http://localhost:3000/api/pdf" # "https://morphik.ai/api/pdf"
 
 [workflows]
 model = "gemini_flash"  # Model for workflow extraction tasks
 
-<<<<<<< HEAD
-=======
-[graph]
-model = "ollama_qwen_1_5b"
-enable_entity_resolution = true
-
->>>>>>> 1f505b19
 # [graph]
 # model = "openai_gpt4-1-mini"
 # enable_entity_resolution = true
