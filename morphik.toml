[api]
host = "0.0.0.0" # Needs to be "0.0.0.0" for docker
port = 8000
reload = true

[auth]
jwt_algorithm = "HS256"
dev_mode = false  # Enabled by default for easier local development
dev_entity_id = "dev_user"  # Default dev user ID
dev_entity_type = "developer"  # Default dev entity type
dev_permissions = ["read", "write", "admin"]  # Default dev permissions

#### Registered models
[registered_models]
# OpenAI models
openai_gpt4-1 = { model_name = "gpt-4.1" }
# openai_gpt4-1-mini = { model_name = "gemini/gemini-2.5-flash-preview-05-20" } # { model_name = "gpt-4.1-mini" }
openai_gpt4-1-mini = { model_name = "gpt-4.1-mini" }

# Azure OpenAI models
azure_gpt4 = { model_name = "gpt-4", api_base = "YOUR_AZURE_URL_HERE", api_version = "2023-05-15", deployment_id = "gpt-4-deployment" }
azure_gpt35 = { model_name = "gpt-3.5-turbo", api_base = "YOUR_AZURE_URL_HERE", api_version = "2023-05-15", deployment_id = "gpt-35-turbo-deployment" }

# Anthropic models
claude_opus = { model_name = "claude-3-opus-20240229" }
claude_sonnet = { model_name = "claude-3-7-sonnet-latest" }

# Google Gemini models
# gemini_flash = { model_name = "gemini/gemini-2.5-flash-preview-05-20" } # gemini-2.5-flash-preview-05-20
gemini_flash = { model_name = "gemini/gemini-2.5-flash-preview-05-20" } # { model_name = "gemini/gemini-2.5-pro-preview-06-05" } # {model_name = "o3-2025-04-16"} #  { model_name = "claude-3-7-sonnet-latest"} #  { model_name = "gemini/gemini-2.5-flash-preview-05-20" } # gemini-2.5-flash-preview-05-20

# Ollama models (modify api_base based on your deployment)
# - Local Ollama: "http://localhost:11434" (default)
# - Morphik in Docker, Ollama local: "http://host.docker.internal:11434"
# - Both in Docker: "http://ollama:11434"

# ollama_qwen_vision = { model_name = "gpt-4.1" } # {model_name = "groq/meta-llama/llama-4-scout-17b-16e-instruct"} #{ model_name = "ollama_chat/qwen2.5vl:latest", api_base = "http://localhost:11434", vision = true }
ollama_qwen_vision = { model_name = "ollama_chat/qwen2.5vl:latest", api_base = "http://localhost:11434", vision = true }

ollama_llama_vision = { model_name = "ollama_chat/llama3.2-vision", api_base = "http://localhost:11434", vision = true }
ollama_qwen_1_5b = { model_name = "ollama_chat/qwen2:1.5b", api_base = "http://ollama:11434" }

ollama_embedding = { model_name = "ollama/nomic-embed-text", api_base = "http://localhost:11434" }

# Lemonade models (for AMD GPU and NPU support)
# - Local: "http://localhost:8020/api/v1"
# - Morphik in Docker: "http://host.docker.internal:8020/api/v1"
# lemonade_qwen = { model_name = "openai/Qwen2.5-VL-7B-Instruct-GGUF", api_base = "http://localhost:8020/api/v1", vision = true }
lemonade_embedding = { model_name = "openai/nomic-embed-text-v1-GGUF", api_base = "http://localhost:8020/api/v1" }

openai_embedding = { model_name = "text-embedding-3-small" }
openai_embedding_large = { model_name = "text-embedding-3-large" }
azure_embedding = { model_name = "text-embedding-ada-002", api_base = "YOUR_AZURE_URL_HERE", api_version = "2023-05-15", deployment_id = "embedding-ada-002" }


#### Component configurations ####

[agent]
model = "claude_sonnet" # Model for the agent logic

[completion]
model = "openai_gpt4-1-mini" #"openai_gpt4o"  # Reference to a key in registered_models
default_max_tokens = "1000"
default_temperature = 0.3

[database]
provider = "postgres"
# Connection pool settings
pool_size = 10           # Maximum number of connections in the pool
max_overflow = 15        # Maximum number of connections that can be created beyond pool_size
pool_recycle = 3600      # Time in seconds after which a connection is recycled (1 hour)
pool_timeout = 10        # Seconds to wait for a connection from the pool
pool_pre_ping = true     # Check connection viability before using it from the pool
max_retries = 3          # Number of retries for database operations
retry_delay = 1.0        # Initial delay between retries in seconds

[embedding]
model = "openai_embedding"  # Reference to registered model
dimensions = 1536
similarity_metric = "dotProduct"

[parser]
chunk_size = 6000
chunk_overlap = 300
use_unstructured_api = false
use_contextual_chunking = false
contextual_chunking_model = "openai_gpt4-1-mini"  # Reference to a key in registered_models

[parser.xml]
max_tokens = 350
preferred_unit_tags = ["SECTION", "Section", "Article", "clause"]
ignore_tags = ["TOC", "INDEX"]

[document_analysis]
model = "openai_gpt4-1-mini"  # Reference to a key in registered_models

[parser.vision]
model = "openai_gpt4-1-mini"  # Reference to a key in registered_models
frame_sample_rate = -1  # Set to -1 to disable frame captioning

[reranker]
use_reranker = false
provider = "flag"
model_name = "BAAI/bge-reranker-large"
query_max_length = 256
passage_max_length = 512
use_fp16 = true
<<<<<<< HEAD
device = "cuda" # "cpu" # use "cpu" if on docker and using a mac, "cuda" if cuda enabled device

# [storage]
# provider = "local"
# storage_path = "./storage"

[storage]
provider = "aws-s3"
region = "us-east-2"
bucket_name = "morphik-storage"
storage_path = "morphik-storage"
=======
device = "mps" # use "cpu" if on docker and using a mac, "cuda" if cuda enabled device

[storage]
provider = "local"
storage_path = "./storage"
cache_enabled = false
cache_max_size_gb = 10
# cache_path = "./storage/cache"

# [storage]
# provider = "aws-s3"
# region = "us-east-2"
# bucket_name = "morphik-s3-storage"
# storage_path = "morphik-storage"
# cache_enabled = true
# cache_max_size_gb = 10
# cache_path = "./storage/cache"
>>>>>>> dbfd1886

[vector_store]
provider = "pgvector"

[multivector_store]
provider = "postgres"  # "morphik" # "postgres"  # "morphik" # "postgres"  # "postgres" or "morphik" for fast implementation

[rules]
model = "openai_gpt4-1-mini"
batch_size = 4096

[morphik]
enable_colpali = true
mode = "cloud"  # "cloud" or "self_hosted"
api_domain = "api.morphik.ai"  # API domain for cloud URIs
# Only call the embedding API if colpali_mode is "api"
morphik_embedding_api_domain = "http://localhost:6000"  # endpoint for multivector embedding service
colpali_mode = "local" # "off", "local", or "api"

[redis]
host = "localhost"  # use "redis" for docker
port = 6379

[pdf_viewer]
frontend_url = "https://morphik.ai/api/pdf" # "http://localhost:3000/api/pdf" # "https://morphik.ai/api/pdf"

# [graph]
# model = "openai_gpt4-1-mini"
# enable_entity_resolution = true

[graph]
mode="api"
model = "openai_gpt4-1-mini"
base_url="https://graph-api.morphik.ai"

[telemetry]
enabled = true
honeycomb_enabled = true
honeycomb_endpoint = "https://api.honeycomb.io"
honeycomb_proxy_endpoint = "https://otel-proxy.onrender.com"
service_name = "databridge-core-hosted"
otlp_timeout = 10
otlp_max_retries = 3
otlp_retry_delay = 1
otlp_max_export_batch_size = 512
otlp_schedule_delay_millis = 5000
otlp_max_queue_size = 2048<|MERGE_RESOLUTION|>--- conflicted
+++ resolved
@@ -105,37 +105,23 @@
 query_max_length = 256
 passage_max_length = 512
 use_fp16 = true
-<<<<<<< HEAD
 device = "cuda" # "cpu" # use "cpu" if on docker and using a mac, "cuda" if cuda enabled device
 
 # [storage]
 # provider = "local"
 # storage_path = "./storage"
+# cache_enabled = false
+# cache_max_size_gb = 10
+# cache_path = "./storage/cache"
 
 [storage]
 provider = "aws-s3"
 region = "us-east-2"
 bucket_name = "morphik-storage"
 storage_path = "morphik-storage"
-=======
-device = "mps" # use "cpu" if on docker and using a mac, "cuda" if cuda enabled device
-
-[storage]
-provider = "local"
-storage_path = "./storage"
 cache_enabled = false
 cache_max_size_gb = 10
-# cache_path = "./storage/cache"
-
-# [storage]
-# provider = "aws-s3"
-# region = "us-east-2"
-# bucket_name = "morphik-s3-storage"
-# storage_path = "morphik-storage"
-# cache_enabled = true
-# cache_max_size_gb = 10
-# cache_path = "./storage/cache"
->>>>>>> dbfd1886
+cache_path = "./storage/cache"
 
 [vector_store]
 provider = "pgvector"
