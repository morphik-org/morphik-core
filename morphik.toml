[api]
host = "0.0.0.0" # Needs to be "0.0.0.0" for docker
port = 8000
reload = true

[auth]
jwt_algorithm = "HS256"
<<<<<<< HEAD
dev_mode = false  # Enabled by default for easier local development
=======
bypass_auth_mode = true  # Enabled by default for easier local development
>>>>>>> 6c01f00c
dev_entity_id = "dev_user"  # Default dev user ID
dev_entity_type = "developer"  # Default dev entity type
dev_permissions = ["read", "write", "admin"]  # Default dev permissions

#### Registered models
[registered_models]
# OpenAI models
openai_gpt4-1 = { model_name = "gpt-4.1" }
# openai_gpt4-1-mini = { model_name = "gemini/gemini-2.5-flash-preview-05-20" } # { model_name = "gpt-4.1-mini" }
openai_gpt4-1-mini = { model_name = "gpt-4.1-mini" }

# Azure OpenAI models
azure_gpt4 = { model_name = "gpt-4", api_base = "YOUR_AZURE_URL_HERE", api_version = "2023-05-15", deployment_id = "gpt-4-deployment" }
azure_gpt35 = { model_name = "gpt-3.5-turbo", api_base = "YOUR_AZURE_URL_HERE", api_version = "2023-05-15", deployment_id = "gpt-35-turbo-deployment" }

# Anthropic models
claude_opus = { model_name = "claude-3-opus-20240229" }
claude_sonnet = { model_name = "claude-3-7-sonnet-latest" }

# Google Gemini models
# gemini_flash = { model_name = "gemini/gemini-2.5-flash-preview-05-20" } # gemini-2.5-flash-preview-05-20
gemini_flash = { model_name = "gemini/gemini-2.5-flash-preview-05-20" } # { model_name = "gemini/gemini-2.5-pro-preview-06-05" } # {model_name = "o3-2025-04-16"} #  { model_name = "claude-3-7-sonnet-latest"} #  { model_name = "gemini/gemini-2.5-flash-preview-05-20" } # gemini-2.5-flash-preview-05-20

# Ollama models (modify api_base based on your deployment)
# - Local Ollama: "http://localhost:11434" (default)
# - Morphik in Docker, Ollama local: "http://host.docker.internal:11434"
# - Both in Docker: "http://ollama:11434"

# ollama_qwen_vision = { model_name = "gpt-4.1" } # {model_name = "groq/meta-llama/llama-4-scout-17b-16e-instruct"} #{ model_name = "ollama_chat/qwen2.5vl:latest", api_base = "http://localhost:11434", vision = true }
ollama_qwen_vision = { model_name = "ollama_chat/qwen2.5vl:latest", api_base = "http://localhost:11434", vision = true }

ollama_llama_vision = { model_name = "ollama_chat/llama3.2-vision", api_base = "http://localhost:11434", vision = true }
ollama_qwen_1_5b = { model_name = "ollama_chat/qwen2:1.5b", api_base = "http://ollama:11434" }

ollama_embedding = { model_name = "ollama/nomic-embed-text", api_base = "http://localhost:11434" }

# Lemonade models (for AMD GPU and NPU support)
# - Local: "http://localhost:8020/api/v1"
# - Morphik in Docker: "http://host.docker.internal:8020/api/v1"
# lemonade_qwen = { model_name = "openai/Qwen2.5-VL-7B-Instruct-GGUF", api_base = "http://localhost:8020/api/v1", vision = true }
lemonade_embedding = { model_name = "openai/nomic-embed-text-v1-GGUF", api_base = "http://localhost:8020/api/v1" }

openai_embedding = { model_name = "text-embedding-3-small" }
openai_embedding_large = { model_name = "text-embedding-3-large" }
azure_embedding = { model_name = "text-embedding-ada-002", api_base = "YOUR_AZURE_URL_HERE", api_version = "2023-05-15", deployment_id = "embedding-ada-002" }


#### Component configurations ####

[agent]
model = "claude_sonnet" # Model for the agent logic

[completion]
model = "openai_gpt4-1-mini" #"openai_gpt4o"  # Reference to a key in registered_models
default_max_tokens = "1000"
default_temperature = 0.3

[database]
provider = "postgres"
# Connection pool settings
pool_size = 10           # Maximum number of connections in the pool
max_overflow = 15        # Maximum number of connections that can be created beyond pool_size
pool_recycle = 3600      # Time in seconds after which a connection is recycled (1 hour)
pool_timeout = 10        # Seconds to wait for a connection from the pool
pool_pre_ping = true     # Check connection viability before using it from the pool
max_retries = 3          # Number of retries for database operations
retry_delay = 1.0        # Initial delay between retries in seconds

[embedding]
model = "openai_embedding"  # Reference to registered model
dimensions = 1536
similarity_metric = "dotProduct"

[parser]
chunk_size = 6000
chunk_overlap = 300
use_unstructured_api = false
use_contextual_chunking = false
contextual_chunking_model = "openai_gpt4-1-mini"  # Reference to a key in registered_models

[parser.xml]
max_tokens = 350
preferred_unit_tags = ["SECTION", "Section", "Article", "clause"]
ignore_tags = ["TOC", "INDEX"]

[document_analysis]
model = "openai_gpt4-1-mini"  # Reference to a key in registered_models

[parser.vision]
model = "openai_gpt4-1-mini"  # Reference to a key in registered_models
frame_sample_rate = -1  # Set to -1 to disable frame captioning

[reranker]
use_reranker = false
provider = "flag"
model_name = "BAAI/bge-reranker-large"
query_max_length = 256
passage_max_length = 512
use_fp16 = true
device = "cuda" # "cpu" # use "cpu" if on docker and using a mac, "cuda" if cuda enabled device

# [storage]
# provider = "local"
# storage_path = "./storage"
# cache_enabled = false
# cache_max_size_gb = 10
# cache_path = "./storage/cache"

[storage]
provider = "aws-s3"
region = "us-east-2"
bucket_name = "morphik-storage"
storage_path = "morphik-storage"
cache_enabled = false
cache_max_size_gb = 10
cache_path = "./storage/cache"

[vector_store]
provider = "pgvector"

[multivector_store]
provider = "postgres"  # "morphik" # "postgres"  # "morphik" # "postgres"  # "postgres" or "morphik" for fast implementation

[morphik]
enable_colpali = true
<<<<<<< HEAD
mode = "cloud"  # "cloud" or "self_hosted"
=======
mode = "self_hosted"  # "cloud" or "self_hosted"
use_local_env = true
>>>>>>> 6c01f00c
api_domain = "api.morphik.ai"  # API domain for cloud URIs
# Only call the embedding API if colpali_mode is "api"
morphik_embedding_api_domain = "http://localhost:6000"  # endpoint for multivector embedding service
colpali_mode = "local" # "off", "local", or "api"

[redis]
host = "localhost"  # use "redis" for docker
port = 6379

[pdf_viewer]
frontend_url = "https://morphik.ai/api/pdf" # "http://localhost:3000/api/pdf" # "https://morphik.ai/api/pdf"

# [graph]
# model = "openai_gpt4-1-mini"
# enable_entity_resolution = true

[graph]
mode="api"
model = "openai_gpt4-1-mini"
base_url="https://graph-api.morphik.ai"

[telemetry]
service_name = "databridge-core-hosted"
upload_interval_hours = 4.0
max_local_bytes = 1073741824<|MERGE_RESOLUTION|>--- conflicted
+++ resolved
@@ -5,11 +5,7 @@
 
 [auth]
 jwt_algorithm = "HS256"
-<<<<<<< HEAD
-dev_mode = false  # Enabled by default for easier local development
-=======
 bypass_auth_mode = true  # Enabled by default for easier local development
->>>>>>> 6c01f00c
 dev_entity_id = "dev_user"  # Default dev user ID
 dev_entity_type = "developer"  # Default dev entity type
 dev_permissions = ["read", "write", "admin"]  # Default dev permissions
@@ -135,12 +131,8 @@
 
 [morphik]
 enable_colpali = true
-<<<<<<< HEAD
 mode = "cloud"  # "cloud" or "self_hosted"
-=======
-mode = "self_hosted"  # "cloud" or "self_hosted"
 use_local_env = true
->>>>>>> 6c01f00c
 api_domain = "api.morphik.ai"  # API domain for cloud URIs
 # Only call the embedding API if colpali_mode is "api"
 morphik_embedding_api_domain = "http://localhost:6000"  # endpoint for multivector embedding service
