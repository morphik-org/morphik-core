[api]
host = "0.0.0.0" # Needs to be "0.0.0.0" for docker
port = 8000
reload = true

[auth]
jwt_algorithm = "HS256"
dev_mode = false  # Enabled by default for easier local development
dev_entity_id = "dev_user"  # Default dev user ID
dev_entity_type = "developer"  # Default dev entity type
dev_permissions = ["read", "write", "admin"]  # Default dev permissions

#### Registered models
[registered_models]
# OpenAI models
openai_gpt4-1 = { model_name = "gpt-4.1" }
# openai_gpt4-1-mini = { model_name = "gemini/gemini-2.5-flash-preview-05-20" } # { model_name = "gpt-4.1-mini" }
openai_gpt4-1-mini = { model_name = "gpt-4.1-mini" }

# Azure OpenAI models
azure_gpt4 = { model_name = "gpt-4", api_base = "YOUR_AZURE_URL_HERE", api_version = "2023-05-15", deployment_id = "gpt-4-deployment" }
azure_gpt35 = { model_name = "gpt-3.5-turbo", api_base = "YOUR_AZURE_URL_HERE", api_version = "2023-05-15", deployment_id = "gpt-35-turbo-deployment" }

# Anthropic models
claude_opus = { model_name = "claude-3-opus-20240229" }
claude_sonnet = { model_name = "claude-3-7-sonnet-latest" }

# Google Gemini models
# gemini_flash = { model_name = "gemini/gemini-2.5-flash-preview-05-20" } # gemini-2.5-flash-preview-05-20
gemini_flash = { model_name = "gemini/gemini-2.5-flash-preview-05-20" } # { model_name = "gemini/gemini-2.5-pro-preview-06-05" } # {model_name = "o3-2025-04-16"} #  { model_name = "claude-3-7-sonnet-latest"} #  { model_name = "gemini/gemini-2.5-flash-preview-05-20" } # gemini-2.5-flash-preview-05-20

# Ollama models (modify api_base based on your deployment)
# - Local Ollama: "http://localhost:11434" (default)
# - Morphik in Docker, Ollama local: "http://host.docker.internal:11434"
# - Both in Docker: "http://ollama:11434"

# ollama_qwen_vision = { model_name = "gpt-4.1" } # {model_name = "groq/meta-llama/llama-4-scout-17b-16e-instruct"} #{ model_name = "ollama_chat/qwen2.5vl:latest", api_base = "http://localhost:11434", vision = true }
ollama_qwen_vision = { model_name = "ollama_chat/qwen2.5vl:latest", api_base = "http://localhost:11434", vision = true }

ollama_llama_vision = { model_name = "ollama_chat/llama3.2-vision", api_base = "http://localhost:11434", vision = true }
ollama_qwen_1_5b = { model_name = "ollama_chat/qwen2:1.5b", api_base = "http://ollama:11434" }

ollama_embedding = { model_name = "ollama/nomic-embed-text", api_base = "http://localhost:11434" }

# Lemonade models (for AMD GPU and NPU support)
# - Local: "http://localhost:8020/api/v1"
# - Morphik in Docker: "http://host.docker.internal:8020/api/v1"
# lemonade_qwen = { model_name = "openai/Qwen2.5-VL-7B-Instruct-GGUF", api_base = "http://localhost:8020/api/v1", vision = true }
lemonade_embedding = { model_name = "openai/nomic-embed-text-v1-GGUF", api_base = "http://localhost:8020/api/v1" }

openai_embedding = { model_name = "text-embedding-3-small" }
openai_embedding_large = { model_name = "text-embedding-3-large" }
azure_embedding = { model_name = "text-embedding-ada-002", api_base = "YOUR_AZURE_URL_HERE", api_version = "2023-05-15", deployment_id = "embedding-ada-002" }


#### Component configurations ####

[agent]
model = "claude_sonnet" # Model for the agent logic

[completion]
model = "openai_gpt4-1-mini" #"openai_gpt4o"  # Reference to a key in registered_models
default_max_tokens = "1000"
default_temperature = 0.3

[database]
provider = "postgres"
# Connection pool settings
pool_size = 10           # Maximum number of connections in the pool
max_overflow = 15        # Maximum number of connections that can be created beyond pool_size
pool_recycle = 3600      # Time in seconds after which a connection is recycled (1 hour)
pool_timeout = 10        # Seconds to wait for a connection from the pool
pool_pre_ping = true     # Check connection viability before using it from the pool
max_retries = 3          # Number of retries for database operations
retry_delay = 1.0        # Initial delay between retries in seconds

[embedding]
model = "openai_embedding"  # Reference to registered model
dimensions = 1536
similarity_metric = "dotProduct"

[parser]
chunk_size = 6000
chunk_overlap = 300
use_unstructured_api = false
use_contextual_chunking = false
contextual_chunking_model = "openai_gpt4-1-mini"  # Reference to a key in registered_models

[parser.xml]
max_tokens = 350
preferred_unit_tags = ["SECTION", "Section", "Article", "clause"]
ignore_tags = ["TOC", "INDEX"]

[document_analysis]
model = "openai_gpt4-1-mini"  # Reference to a key in registered_models

[parser.vision]
model = "openai_gpt4-1-mini"  # Reference to a key in registered_models
frame_sample_rate = -1  # Set to -1 to disable frame captioning

[reranker]
use_reranker = false
provider = "flag"
model_name = "BAAI/bge-reranker-large"
query_max_length = 256
passage_max_length = 512
use_fp16 = true
device = "cuda" # "cpu" # use "cpu" if on docker and using a mac, "cuda" if cuda enabled device

# [storage]
# provider = "local"
# storage_path = "./storage"

[storage]
provider = "aws-s3"
region = "us-east-2"
bucket_name = "morphik-storage"
storage_path = "morphik-storage"

[vector_store]
provider = "pgvector"

[multivector_store]
provider = "postgres"  # "morphik" # "postgres"  # "morphik" # "postgres"  # "postgres" or "morphik" for fast implementation

[rules]
model = "openai_gpt4-1-mini"
batch_size = 4096

[morphik]
enable_colpali = true
mode = "cloud"  # "cloud" or "self_hosted"
api_domain = "api.morphik.ai"  # API domain for cloud URIs
# Only call the embedding API if colpali_mode is "api"
morphik_embedding_api_domain = "http://localhost:6000"  # endpoint for multivector embedding service
colpali_mode = "local" # "off", "local", or "api"

[redis]
host = "localhost"  # use "redis" for docker
port = 6379

[pdf_viewer]
frontend_url = "https://morphik.ai/api/pdf" # "http://localhost:3000/api/pdf" # "https://morphik.ai/api/pdf"

<<<<<<< HEAD
[workflows]
model = "gemini_flash"  # Model for workflow extraction tasks
=======
[graph]
model = "ollama_qwen_vision"
enable_entity_resolution = true
>>>>>>> e327c69d

# [graph]
# model = "openai_gpt4-1-mini"
# enable_entity_resolution = true

[graph]
mode="api"
model = "openai_gpt4-1-mini"
base_url="https://graph-api.morphik.ai"

[telemetry]
enabled = true
honeycomb_enabled = true
honeycomb_endpoint = "https://api.honeycomb.io"
honeycomb_proxy_endpoint = "https://otel-proxy.onrender.com"
service_name = "databridge-core-hosted"
otlp_timeout = 10
otlp_max_retries = 3
otlp_retry_delay = 1
otlp_max_export_batch_size = 512
otlp_schedule_delay_millis = 5000
otlp_max_queue_size = 2048<|MERGE_RESOLUTION|>--- conflicted
+++ resolved
@@ -142,15 +142,6 @@
 [pdf_viewer]
 frontend_url = "https://morphik.ai/api/pdf" # "http://localhost:3000/api/pdf" # "https://morphik.ai/api/pdf"
 
-<<<<<<< HEAD
-[workflows]
-model = "gemini_flash"  # Model for workflow extraction tasks
-=======
-[graph]
-model = "ollama_qwen_vision"
-enable_entity_resolution = true
->>>>>>> e327c69d
-
 # [graph]
 # model = "openai_gpt4-1-mini"
 # enable_entity_resolution = true
